// Copyright 2025 Google LLC
//
// Licensed under the Apache License, Version 2.0 (the "License");
// you may not use this file except in compliance with the License.
// You may obtain a copy of the License at
//
//      http://www.apache.org/licenses/LICENSE-2.0
//
// Unless required by applicable law or agreed to in writing, software
// distributed under the License is distributed on an "AS IS" BASIS,
// WITHOUT WARRANTIES OR CONDITIONS OF ANY KIND, either express or implied.
// See the License for the specific language governing permissions and
// limitations under the License.

package proto_test

import (
	"errors"
	"os"
	"path/filepath"
	"runtime"
	"slices"
	"strings"
	"testing"
	"time"

	"github.com/google/go-cmp/cmp"
	scalibr "github.com/google/osv-scalibr"
	"github.com/google/osv-scalibr/binary/proto"
	"github.com/google/osv-scalibr/detector"
	"github.com/google/osv-scalibr/extractor"
	ctrdfs "github.com/google/osv-scalibr/extractor/filesystem/containers/containerd"
	"github.com/google/osv-scalibr/extractor/filesystem/containers/podman"
	"github.com/google/osv-scalibr/extractor/filesystem/language/dotnet/depsjson"
	"github.com/google/osv-scalibr/extractor/filesystem/language/java/javalockfile"
	"github.com/google/osv-scalibr/extractor/filesystem/language/java/pomxmlnet"
	"github.com/google/osv-scalibr/extractor/filesystem/language/javascript/packagejson"
	"github.com/google/osv-scalibr/extractor/filesystem/language/python/requirements"
	"github.com/google/osv-scalibr/extractor/filesystem/language/python/wheelegg"
	"github.com/google/osv-scalibr/extractor/filesystem/os/dpkg"
	"github.com/google/osv-scalibr/extractor/filesystem/os/homebrew"
	"github.com/google/osv-scalibr/extractor/filesystem/os/nix"
	"github.com/google/osv-scalibr/extractor/filesystem/os/pacman"
	"github.com/google/osv-scalibr/extractor/filesystem/os/portage"
	"github.com/google/osv-scalibr/extractor/filesystem/os/rpm"
	"github.com/google/osv-scalibr/extractor/filesystem/sbom/cdx"
	ctrdruntime "github.com/google/osv-scalibr/extractor/standalone/containers/containerd"
	winmetadata "github.com/google/osv-scalibr/extractor/standalone/windows/common/metadata"
	"github.com/google/osv-scalibr/extractor/standalone/windows/dismpatch"
	"github.com/google/osv-scalibr/inventory"
	"github.com/google/osv-scalibr/plugin"
	"github.com/google/osv-scalibr/purl"
	"google.golang.org/protobuf/testing/protocmp"

	spb "github.com/google/osv-scalibr/binary/proto/scan_result_go_proto"
	"google.golang.org/protobuf/types/known/timestamppb"
)

func TestWrite(t *testing.T) {
	testDirPath := t.TempDir()
	var result = &spb.ScanResult{Version: "1.0.0"}
	testCases := []struct {
		desc           string
		path           string
		expectedPrefix string
	}{
		{
			desc:           "textproto",
			path:           "output.textproto",
			expectedPrefix: "version:",
		},
		{
			desc:           "binproto",
			path:           "output.binproto",
			expectedPrefix: "\x0a\x051.0.0",
		},
		{
			desc:           "gzipped file",
			path:           "output.textproto.gz",
			expectedPrefix: "\x1f\x8b",
		},
	}

	for _, tc := range testCases {
		t.Run(tc.desc, func(t *testing.T) {
			fullPath := filepath.Join(testDirPath, tc.path)
			err := proto.Write(fullPath, result)
			if err != nil {
				t.Fatalf("proto.Write(%s, %v) returned an error: %v", fullPath, result, err)
			}

			content, err := os.ReadFile(fullPath)
			if err != nil {
				t.Fatalf("error while reading %s: %v", fullPath, err)
			}
			prefix := content[:len(tc.expectedPrefix)]
			if diff := cmp.Diff(tc.expectedPrefix, string(prefix)); diff != "" {
				t.Errorf("%s contains unexpected prefix, diff (-want +got):\n%s", fullPath, diff)
			}
		})
	}
}

func TestWrite_InvalidFilename(t *testing.T) {
	testDirPath := t.TempDir()
	testPaths := []string{
		"config.invalid-extension",
		"config.invalid-extension.gz",
		"no-extension",
		"no-extension.gz",
	}
	for _, p := range testPaths {
		fullPath := filepath.Join(testDirPath, p)
		if err := proto.Write(fullPath, &spb.ScanResult{}); err == nil ||
			!strings.HasPrefix(err.Error(), "invalid filename") {
			t.Errorf("proto.Write(%s) didn't return an invalid file error: %v", fullPath, err)
		}
	}
}

func TestWriteWithFormat(t *testing.T) {
	testDirPath := t.TempDir()
	var result = &spb.ScanResult{Version: "1.0.0"}
	testCases := []struct {
		desc           string
		format         string
		expectedPrefix string
	}{
		{
			desc:           "textproto",
			format:         "textproto",
			expectedPrefix: "version:",
		},
		{
			desc:           "binproto",
			format:         "binproto",
			expectedPrefix: "\x0a\x051.0.0",
		},
	}

	for _, tc := range testCases {
		t.Run(tc.desc, func(t *testing.T) {
			fullPath := filepath.Join(testDirPath, "output")
			err := proto.WriteWithFormat(fullPath, result, tc.format)
			if err != nil {
				t.Fatalf("proto.WriteWithFormat(%s, %v, %s) returned an error: %v", fullPath, result, tc.format, err)
			}

			content, err := os.ReadFile(fullPath)
			if err != nil {
				t.Fatalf("error while reading %s: %v", fullPath, err)
			}
			prefix := content[:len(tc.expectedPrefix)]
			if diff := cmp.Diff(tc.expectedPrefix, string(prefix)); diff != "" {
				t.Errorf("%s contains unexpected prefix, diff (-want +got):\n%s", fullPath, diff)
			}
		})
	}
}

func TestScanResultToProto(t *testing.T) {
	endTime := time.Now()
	startTime := endTime.Add(time.Second * -10)
	success := &plugin.ScanStatus{Status: plugin.ScanStatusSucceeded}
	successProto := &spb.ScanStatus{Status: spb.ScanStatus_SUCCEEDED}
	failure := &plugin.ScanStatus{Status: plugin.ScanStatusFailed, FailureReason: "failure"}
	failureProto := &spb.ScanStatus{Status: spb.ScanStatus_FAILED, FailureReason: "failure"}
	purlDPKGPackage := &extractor.Package{
		Name:    "software",
		Version: "1.0.0",
		Metadata: &dpkg.Metadata{
			PackageName:       "software",
			PackageVersion:    "1.0.0",
			OSID:              "debian",
			OSVersionCodename: "jammy",
			Maintainer:        "maintainer",
			Architecture:      "amd64",
		},
		Locations: []string{"/file1"},
		Extractor: dpkg.New(dpkg.DefaultConfig()),
	}
	purlDPKGAnnotationPackage := &extractor.Package{
		Name:    "software",
		Version: "1.0.0",
		Metadata: &dpkg.Metadata{
			PackageName:       "software",
			PackageVersion:    "1.0.0",
			OSID:              "debian",
			OSVersionCodename: "jammy",
			Maintainer:        "maintainer",
			Architecture:      "amd64",
		},
		Locations:   []string{"/file1"},
		Extractor:   dpkg.New(dpkg.DefaultConfig()),
		Annotations: []extractor.Annotation{extractor.Transitional},
	}
	purlPythonPackage := &extractor.Package{
		Name:      "software",
		Version:   "1.0.0",
		Locations: []string{"/file1"},
		Extractor: wheelegg.New(wheelegg.DefaultConfig()),
		Metadata: &wheelegg.PythonPackageMetadata{
			Author:      "author",
			AuthorEmail: "author@corp.com",
		},
	}
	pythonRequirementsPackage := &extractor.Package{
		Name:      "foo",
		Version:   "1.0",
		Locations: []string{"/file1"},
		Extractor: requirements.Extractor{},
		Metadata: &requirements.Metadata{
			HashCheckingModeValues: []string{"sha256:123"},
			VersionComparator:      ">=",
			Requirement:            "foo>=1.0",
		},
	}
	purlJavascriptPackage := &extractor.Package{
		Name:    "software",
		Version: "1.0.0",
		Metadata: &packagejson.JavascriptPackageJSONMetadata{
			Maintainers: []*packagejson.Person{
				{
					Name:  "maintainer1",
					Email: "maintainer1@corp.com",
					URL:   "https://blog.maintainer1.com",
				},
				{
					Name:  "maintainer2",
					Email: "maintainer2@corp.com",
				},
			},
		},
		Locations: []string{"/file1"},
		Extractor: &packagejson.Extractor{},
	}

	purlDotnetDepsJSONPackage := &extractor.Package{
		Name:    "software",
		Version: "1.0.0",
		Metadata: &depsjson.Metadata{
			PackageName:    "software",
			PackageVersion: "1.0.0",
			Type:           "type",
		},
		Locations: []string{"/file1"},
		Extractor: &depsjson.Extractor{},
	}

	purlDotnetDepsJSONPackageProto := &spb.Package{
		Name:    "software",
		Version: "1.0.0",
		Purl: &spb.Purl{
			Purl:    "pkg:nuget/software@1.0.0",
			Type:    purl.TypeNuget,
			Name:    "software",
			Version: "1.0.0",
		},
		Ecosystem: "NuGet",
		Locations: []string{"/file1"},
		Extractor: "dotnet/depsjson",
		Metadata: &spb.Package_DepsjsonMetadata{
			DepsjsonMetadata: &spb.DEPSJSONMetadata{
				PackageName:    "software",
				PackageVersion: "1.0.0",
				Type:           "type",
			},
		},
	}

	windowsPackage := &extractor.Package{
		Name:    "windows_server_2019",
		Version: "10.0.17763.3406",
		Metadata: &winmetadata.OSVersion{
			Product:     "windows_server_2019",
			FullVersion: "10.0.17763.3406",
		},
		Extractor: &dismpatch.Extractor{},
	}

	purlDPKGPackageProto := &spb.Package{
		Name:    "software",
		Version: "1.0.0",
		Purl: &spb.Purl{
			Purl:      "pkg:deb/debian/software@1.0.0?arch=amd64&distro=jammy",
			Type:      purl.TypeDebian,
			Namespace: "debian",
			Name:      "software",
			Version:   "1.0.0",
			Qualifiers: []*spb.Qualifier{
				{Key: "arch", Value: "amd64"},
				{Key: "distro", Value: "jammy"},
			},
		},
		Ecosystem: "Debian",
		Metadata: &spb.Package_DpkgMetadata{
			DpkgMetadata: &spb.DPKGPackageMetadata{
				PackageName:       "software",
				PackageVersion:    "1.0.0",
				OsId:              "debian",
				OsVersionCodename: "jammy",
				Maintainer:        "maintainer",
				Architecture:      "amd64",
			},
		},
		Locations: []string{"/file1"},
		Extractor: "os/dpkg",
	}
	purlDPKGAnnotationPackageProto := &spb.Package{
		Name:    "software",
		Version: "1.0.0",
		Purl: &spb.Purl{
			Purl:      "pkg:deb/debian/software@1.0.0?arch=amd64&distro=jammy",
			Type:      purl.TypeDebian,
			Namespace: "debian",
			Name:      "software",
			Version:   "1.0.0",
			Qualifiers: []*spb.Qualifier{
				{Key: "arch", Value: "amd64"},
				{Key: "distro", Value: "jammy"},
			},
		},
		Ecosystem: "Debian",
		Metadata: &spb.Package_DpkgMetadata{
			DpkgMetadata: &spb.DPKGPackageMetadata{
				PackageName:       "software",
				PackageVersion:    "1.0.0",
				OsId:              "debian",
				OsVersionCodename: "jammy",
				Maintainer:        "maintainer",
				Architecture:      "amd64",
			},
		},
		Locations:   []string{"/file1"},
		Extractor:   "os/dpkg",
		Annotations: []spb.Package_AnnotationEnum{spb.Package_TRANSITIONAL},
	}
	purlPythonPackageProto := &spb.Package{
		Name:    "software",
		Version: "1.0.0",
		Purl: &spb.Purl{
			Purl:    "pkg:pypi/software@1.0.0",
			Type:    purl.TypePyPi,
			Name:    "software",
			Version: "1.0.0",
		},
		Ecosystem: "PyPI",
		Locations: []string{"/file1"},
		Extractor: "python/wheelegg",
		Metadata: &spb.Package_PythonMetadata{
			PythonMetadata: &spb.PythonPackageMetadata{
				Author:      "author",
				AuthorEmail: "author@corp.com",
			},
		},
	}
	pythonRequirementsPackageProto := &spb.Package{
		Name:    "foo",
		Version: "1.0",
		Purl: &spb.Purl{
			Purl:    "pkg:pypi/foo@1.0",
			Type:    purl.TypePyPi,
			Name:    "foo",
			Version: "1.0",
		},
		Ecosystem: "PyPI",
		Locations: []string{"/file1"},
		Extractor: "python/requirements",
		Metadata: &spb.Package_PythonRequirementsMetadata{
			PythonRequirementsMetadata: &spb.PythonRequirementsMetadata{
				HashCheckingModeValues: []string{"sha256:123"},
				VersionComparator:      ">=",
				Requirement:            "foo>=1.0",
			},
		},
	}
	purlJavascriptPackageProto := &spb.Package{
		Name:    "software",
		Version: "1.0.0",
		Purl: &spb.Purl{
			Purl:    "pkg:npm/software@1.0.0",
			Type:    purl.TypeNPM,
			Name:    "software",
			Version: "1.0.0",
		},
		Ecosystem: "npm",
		Locations: []string{"/file1"},
		Extractor: "javascript/packagejson",
		Metadata: &spb.Package_JavascriptMetadata{
			JavascriptMetadata: &spb.JavascriptPackageJSONMetadata{
				Maintainers: []string{
					"maintainer1 <maintainer1@corp.com> (https://blog.maintainer1.com)",
					"maintainer2 <maintainer2@corp.com>",
				},
			},
		},
	}
	cdxPackage := &extractor.Package{
		Name:    "openssl",
		Version: "1.1.1",
		Metadata: &cdx.Metadata{
			PURL: &purl.PackageURL{
				Type:    purl.TypeGeneric,
				Name:    "openssl",
				Version: "1.1.1",
			},
		},
		Locations: []string{"/openssl"},
		Extractor: &cdx.Extractor{},
	}
	cdxPackageProto := &spb.Package{
		Name:      "openssl",
		Version:   "1.1.1",
		Ecosystem: "generic",
		Purl: &spb.Purl{
			Purl:    "pkg:generic/openssl@1.1.1",
			Type:    purl.TypeGeneric,
			Name:    "openssl",
			Version: "1.1.1",
		},
		Metadata: &spb.Package_CdxMetadata{
			CdxMetadata: &spb.CDXPackageMetadata{
				Purl: &spb.Purl{
					Purl:    "pkg:generic/openssl@1.1.1",
					Type:    purl.TypeGeneric,
					Name:    "openssl",
					Version: "1.1.1",
				},
			},
		},
		Locations: []string{"/openssl"},
		Extractor: "sbom/cdx",
	}
	purlRPMPackage := &extractor.Package{
		Name:    "openssh-clients",
		Version: "5.3p1",
		Metadata: &rpm.Metadata{
			PackageName:  "openssh-clients",
			SourceRPM:    "openssh-5.3p1-124.el6_10.src.rpm",
			Epoch:        2,
			OSID:         "rhel",
			OSVersionID:  "8.9",
			OSBuildID:    "",
			OSName:       "Red Hat Enterprise Linux",
			Vendor:       "CentOS",
			Architecture: "x86_64",
			License:      "BSD",
		},
		Locations: []string{"/file1"},
		Extractor: rpm.New(rpm.DefaultConfig()),
	}
	purlRPMPackageProto := &spb.Package{
		Name:    "openssh-clients",
		Version: "5.3p1",
		Purl: &spb.Purl{
			Purl:      "pkg:rpm/rhel/openssh-clients@5.3p1?arch=x86_64&distro=rhel-8.9&epoch=2&sourcerpm=openssh-5.3p1-124.el6_10.src.rpm",
			Type:      purl.TypeRPM,
			Namespace: "rhel",
			Name:      "openssh-clients",
			Version:   "5.3p1",
			Qualifiers: []*spb.Qualifier{
				{Key: "arch", Value: "x86_64"},
				{Key: "distro", Value: "rhel-8.9"},
				{Key: "epoch", Value: "2"},
				{Key: "sourcerpm", Value: "openssh-5.3p1-124.el6_10.src.rpm"},
			},
		},
		Ecosystem: "Red Hat",
		Metadata: &spb.Package_RpmMetadata{
			RpmMetadata: &spb.RPMPackageMetadata{
				PackageName:  "openssh-clients",
				SourceRpm:    "openssh-5.3p1-124.el6_10.src.rpm",
				Epoch:        2,
				OsId:         "rhel",
				OsVersionId:  "8.9",
				OsBuildId:    "",
				OsName:       "Red Hat Enterprise Linux",
				Vendor:       "CentOS",
				Architecture: "x86_64",
				License:      "BSD",
			},
		},
		Locations: []string{"/file1"},
		Extractor: "os/rpm",
	}
	purlPACMANPackage := &extractor.Package{
		Name:    "zstd",
		Version: "1.5.6-1",
		Metadata: &pacman.Metadata{
			PackageName:    "zstd",
			PackageVersion: "1.5.6-1",
			OSID:           "arch",
			OSVersionID:    "20241201.0.284684",
		},
		Locations: []string{"/file1"},
		Extractor: pacman.New(pacman.DefaultConfig()),
	}
	purlPACMANPackageProto := &spb.Package{
		Name:    "zstd",
		Version: "1.5.6-1",
		Purl: &spb.Purl{
			Purl:      "pkg:pacman/arch/zstd@1.5.6-1?distro=20241201.0.284684",
			Type:      purl.TypePacman,
			Namespace: "arch",
			Name:      "zstd",
			Version:   "1.5.6-1",
			Qualifiers: []*spb.Qualifier{
				{Key: "distro", Value: "20241201.0.284684"},
			},
		},
		Ecosystem: "Arch:20241201.0.284684",
		Metadata: &spb.Package_PacmanMetadata{
			PacmanMetadata: &spb.PACMANPackageMetadata{
				PackageName:    "zstd",
				PackageVersion: "1.5.6-1",
				OsId:           "arch",
				OsVersionId:    "20241201.0.284684",
			},
		},
		Locations: []string{"/file1"},
		Extractor: "os/pacman",
	}
	purlPORTAGEPackage := &extractor.Package{
		Name:    "Capture-Tiny",
		Version: "0.480.0-r1",
		Metadata: &portage.Metadata{
			PackageName:    "Capture-Tiny",
			PackageVersion: "0.480.0-r1",
			OSID:           "gentoo",
			OSVersionID:    "2.17",
		},
		Locations: []string{"/file1"},
		Extractor: portage.New(portage.DefaultConfig()),
	}
	purlPORTAGEPackageProto := &spb.Package{
		Name:    "Capture-Tiny",
		Version: "0.480.0-r1",
		Purl: &spb.Purl{
			Purl:      "pkg:portage/gentoo/Capture-Tiny@0.480.0-r1?distro=2.17",
			Type:      purl.TypePortage,
			Namespace: "gentoo",
			Name:      "Capture-Tiny",
			Version:   "0.480.0-r1",
			Qualifiers: []*spb.Qualifier{
				{Key: "distro", Value: "2.17"},
			},
		},
		Ecosystem: "Gentoo:2.17",
		Metadata: &spb.Package_PortageMetadata{
			PortageMetadata: &spb.PortagePackageMetadata{
				PackageName:    "Capture-Tiny",
				PackageVersion: "0.480.0-r1",
				OsId:           "gentoo",
				OsVersionId:    "2.17",
			},
		},
		Locations: []string{"/file1"},
		Extractor: "os/portage",
	}
	purlNixPackage := &extractor.Package{
		Name:    "attr",
		Version: "2.5.2",
		Metadata: &nix.Metadata{
			PackageName:       "attr",
			PackageVersion:    "2.5.2",
			OSID:              "nixos",
			OSVersionCodename: "vicuna",
			OSVersionID:       "24.11",
		},
		Locations: []string{"/file1"},
		Extractor: nix.New(),
	}
	purlNixPackageProto := &spb.Package{
		Name:    "attr",
		Version: "2.5.2",
		Purl: &spb.Purl{
			Purl:    "pkg:nix/attr@2.5.2?distro=vicuna",
			Type:    purl.TypeNix,
			Name:    "attr",
			Version: "2.5.2",
			Qualifiers: []*spb.Qualifier{
				{Key: "distro", Value: "vicuna"},
			},
		},
		Ecosystem: "",
		Metadata: &spb.Package_NixMetadata{
			NixMetadata: &spb.NixPackageMetadata{
				PackageName:       "attr",
				PackageVersion:    "2.5.2",
				OsId:              "nixos",
				OsVersionCodename: "vicuna",
				OsVersionId:       "24.11",
			},
		},
		Locations: []string{"/file1"},
		Extractor: "os/nix",
	}
	purlHomebrewPackage := &extractor.Package{
		Name:      "rclone",
		Version:   "1.67.0",
		Metadata:  &homebrew.Metadata{},
		Locations: []string{"/file1"},
		Extractor: homebrew.Extractor{},
	}
	purlHomebrewPackageProto := &spb.Package{
		Name:    "rclone",
		Version: "1.67.0",
		Purl: &spb.Purl{
			Purl:    "pkg:brew/rclone@1.67.0",
			Type:    purl.TypeBrew,
			Name:    "rclone",
			Version: "1.67.0",
		},
		Metadata:  &spb.Package_HomebrewMetadata{},
		Locations: []string{"/file1"},
		Extractor: "os/homebrew",
	}
	containerdPackage := &extractor.Package{
		Name:    "gcr.io/google-samples/hello-app:1.0",
		Version: "sha256:b1455e1c4fcc5ea1023c9e3b584cd84b64eb920e332feff690a2829696e379e7",
		Metadata: &ctrdfs.Metadata{
			Namespace:   "default",
			ImageName:   "gcr.io/google-samples/hello-app:1.0",
			ImageDigest: "sha256:b1455e1c4fcc5ea1023c9e3b584cd84b64eb920e332feff690a2829696e379e7",
			Runtime:     "io.containerd.runc.v2",
			PID:         8915,
			Snapshotter: "overlayfs",
			SnapshotKey: "abcweraweroiuojgawer1",
			LowerDir:    "/var/lib/containerd/io.containerd.snapshotter.v1.overlayfs/snapshots/1/fs",
			UpperDir:    "/var/lib/containerd/io.containerd.snapshotter.v1.overlayfs/snapshots/4/fs",
			WorkDir:     "/var/lib/containerd/io.containerd.snapshotter.v1.overlayfs/snapshots/4/work",
		},
		Locations: []string{"/file4"},
		Extractor: &ctrdfs.Extractor{},
	}
	containerdPackageProto := &spb.Package{
		Name:      "gcr.io/google-samples/hello-app:1.0",
		Version:   "sha256:b1455e1c4fcc5ea1023c9e3b584cd84b64eb920e332feff690a2829696e379e7",
		Ecosystem: "",
		Metadata: &spb.Package_ContainerdContainerMetadata{
			ContainerdContainerMetadata: &spb.ContainerdContainerMetadata{
				NamespaceName: "default",
				ImageName:     "gcr.io/google-samples/hello-app:1.0",
				ImageDigest:   "sha256:b1455e1c4fcc5ea1023c9e3b584cd84b64eb920e332feff690a2829696e379e7",
				Runtime:       "io.containerd.runc.v2",
				Pid:           8915,
				Snapshotter:   "overlayfs",
				SnapshotKey:   "abcweraweroiuojgawer1",
				LowerDir:      "/var/lib/containerd/io.containerd.snapshotter.v1.overlayfs/snapshots/1/fs",
				UpperDir:      "/var/lib/containerd/io.containerd.snapshotter.v1.overlayfs/snapshots/4/fs",
				WorkDir:       "/var/lib/containerd/io.containerd.snapshotter.v1.overlayfs/snapshots/4/work",
			},
		},
		Locations: []string{"/file4"},
		Extractor: "containers/containerd",
	}
	containerdRuntimePackage := &extractor.Package{
		Name:    "gcr.io/google-samples/hello-app:1.0",
		Version: "sha256:b1455e1c4fcc5ea1023c9e3b584cd84b64eb920e332feff690a2829696e379e7",
		Metadata: &ctrdruntime.Metadata{
			Namespace:   "default",
			ImageName:   "gcr.io/google-samples/hello-app:1.0",
			ImageDigest: "sha256:b1455e1c4fcc5ea1023c9e3b584cd84b64eb920e332feff690a2829696e379e7",
			Runtime:     "io.containerd.runc.v2",
			ID:          "1234567890",
			PID:         8915,
			RootFS:      "/run/containerd/io.containerd.runtime.v2.task/default/1234567890/rootfs",
		},
		Locations: []string{"/file7"},
		Extractor: &ctrdruntime.Extractor{},
	}
	containerdRuntimePackageProto := &spb.Package{
		Name:      "gcr.io/google-samples/hello-app:1.0",
		Version:   "sha256:b1455e1c4fcc5ea1023c9e3b584cd84b64eb920e332feff690a2829696e379e7",
		Ecosystem: "",
		Metadata: &spb.Package_ContainerdRuntimeContainerMetadata{
			ContainerdRuntimeContainerMetadata: &spb.ContainerdRuntimeContainerMetadata{
				NamespaceName: "default",
				ImageName:     "gcr.io/google-samples/hello-app:1.0",
				ImageDigest:   "sha256:b1455e1c4fcc5ea1023c9e3b584cd84b64eb920e332feff690a2829696e379e7",
				Runtime:       "io.containerd.runc.v2",
				Id:            "1234567890",
				Pid:           8915,
				RootfsPath:    "/run/containerd/io.containerd.runtime.v2.task/default/1234567890/rootfs",
			},
		},
		Locations: []string{"/file7"},
		Extractor: "containers/containerd-runtime",
	}
	windowsPackageProto := &spb.Package{
		Name:    "windows_server_2019",
		Version: "10.0.17763.3406",
		Metadata: &spb.Package_WindowsOsVersionMetadata{
			WindowsOsVersionMetadata: &spb.WindowsOSVersion{
				Product:     "windows_server_2019",
				FullVersion: "10.0.17763.3406",
			},
		},
		Purl: &spb.Purl{
			Purl:      "pkg:generic/microsoft/windows_server_2019?buildnumber=10.0.17763.3406",
			Type:      purl.TypeGeneric,
			Namespace: "microsoft",
			Name:      "windows_server_2019",
			Qualifiers: []*spb.Qualifier{
				{
					Key:   "buildnumber",
					Value: "10.0.17763.3406",
				},
			},
		},
		Extractor: "windows/dismpatch",
	}
	purlPythonPackageWithLayerDetails := &extractor.Package{
		Name:      "software",
		Version:   "1.0.0",
		Locations: []string{"/file1"},
		Extractor: wheelegg.New(wheelegg.DefaultConfig()),
		Metadata: &wheelegg.PythonPackageMetadata{
			Author:      "author",
			AuthorEmail: "author@corp.com",
		},
		LayerDetails: &extractor.LayerDetails{
			Index:       0,
			DiffID:      "hash1",
			Command:     "command1",
			InBaseImage: true,
		},
	}
	purlPythonPackageWithLayerDetailsProto := &spb.Package{
		Name:    "software",
		Version: "1.0.0",
		Purl: &spb.Purl{
			Purl:    "pkg:pypi/software@1.0.0",
			Type:    purl.TypePyPi,
			Name:    "software",
			Version: "1.0.0",
		},
		Ecosystem: "PyPI",
		Locations: []string{"/file1"},
		Extractor: "python/wheelegg",
		Metadata: &spb.Package_PythonMetadata{
			PythonMetadata: &spb.PythonPackageMetadata{
				Author:      "author",
				AuthorEmail: "author@corp.com",
			},
		},
		LayerDetails: &spb.LayerDetails{
			Index:       0,
			DiffId:      "hash1",
			Command:     "command1",
			InBaseImage: true,
		},
	}
	mavenPackage := &extractor.Package{
		Name:      "abc:xyz",
		Version:   "1.0.0",
		Locations: []string{"/pom.xml"},
		Extractor: pomxmlnet.New(pomxmlnet.DefaultConfig()),
		Metadata: &javalockfile.Metadata{
			GroupID:      "abc",
			ArtifactID:   "xyz",
			IsTransitive: true,
		},
	}
	mavenPackageProto := &spb.Package{
		Name:      "abc:xyz",
		Version:   "1.0.0",
		Ecosystem: "Maven",
		Purl: &spb.Purl{
			Purl:      "pkg:maven/abc/xyz@1.0.0",
			Type:      purl.TypeMaven,
			Name:      "xyz",
			Namespace: "abc",
			Version:   "1.0.0",
		},
		Locations: []string{"/pom.xml"},
		Extractor: "java/pomxmlnet",
		Metadata: &spb.Package_JavaLockfileMetadata{
			JavaLockfileMetadata: &spb.JavaLockfileMetadata{
				ArtifactId:   "xyz",
				GroupId:      "abc",
				IsTransitive: true,
			},
		},
	}

	podmanInventory := &extractor.Inventory{
		Name:    "docker.io/redis",
		Version: "a8036f14f15ead9517115576fb4462894a000620c2be556410f6c24afb8a482b",
		Metadata: &podman.Metadata{
			ExposedPorts: map[uint16][]string{6379: {"tcp"}},
			PID:          4232,
			Status:       "running",
			NameSpace:    "",
			StartedTime:  endTime.Add(-10 * time.Minute),
			FinishedTime: endTime.Add(-5 * time.Minute),
			ExitCode:     0,
			Exited:       false,
		},
		Extractor: &podman.Extractor{},
	}
	podmanInventoryProto := &spb.Inventory{
		Name:    "docker.io/redis",
		Version: "a8036f14f15ead9517115576fb4462894a000620c2be556410f6c24afb8a482b",
		Metadata: &spb.Inventory_PodmanMetadata{
			PodmanMetadata: &spb.PodmanMetadata{
				ExposedPorts: map[uint32]*spb.Protocol{6379: {Names: []string{"tcp"}}},
				Pid:          4232,
				Namespace:    "",
				StartedTime:  timestamppb.New(endTime.Add(-10 * time.Minute)),
				FinishedTime: timestamppb.New(endTime.Add(-5 * time.Minute)),
				Status:       "running",
				ExitCode:     0,
				Exited:       false,
			},
		},
		Extractor: "containers/podman",
	}

	testCases := []struct {
		desc         string
		res          *scalibr.ScanResult
		want         *spb.ScanResult
		wantErr      error
		excludeForOS []string // skip test for these operating systems
	}{
		{
			desc: "Successful scan",
			res: &scalibr.ScanResult{
				Version:   "1.0.0",
				StartTime: startTime,
				EndTime:   endTime,
				Status:    success,
				PluginStatus: []*plugin.Status{
					{
						Name:    "ext",
						Version: 2,
						Status:  success,
					},
					{
						Name:    "det",
						Version: 3,
						Status:  success,
					},
				},
				Inventory: inventory.Inventory{
					Packages: []*extractor.Package{
						purlDPKGPackage,
						purlDPKGAnnotationPackage,
						purlPythonPackage,
						pythonRequirementsPackage,
						purlJavascriptPackage,
						purlDotnetDepsJSONPackage,
						cdxPackage,
						windowsPackage,
						purlPythonPackageWithLayerDetails,
						purlHomebrewPackage,
					},
					Findings: []*detector.Finding{
						{
							Adv: &detector.Advisory{
								ID: &detector.AdvisoryID{
									Publisher: "CVE",
									Reference: "CVE-1234",
								},
								Type:           detector.TypeVulnerability,
								Title:          "Title",
								Description:    "Description",
								Recommendation: "Recommendation",
								Sev: &detector.Severity{
									Severity: detector.SeverityMedium,
									CVSSV2:   &detector.CVSS{BaseScore: 1.0, TemporalScore: 2.0, EnvironmentalScore: 3.0},
									CVSSV3:   &detector.CVSS{BaseScore: 4.0, TemporalScore: 5.0, EnvironmentalScore: 6.0},
								},
							},
							Target: &detector.TargetDetails{
								Location: []string{"/file2"},
								Package:  purlDPKGPackage,
							},
							Extra: "extra details",
						},
					},
				},
			},
			want: &spb.ScanResult{
				Version:   "1.0.0",
				StartTime: timestamppb.New(startTime),
				EndTime:   timestamppb.New(endTime),
				Status:    successProto,
				PluginStatus: []*spb.PluginStatus{
					{
						Name:    "ext",
						Version: 2,
						Status:  successProto,
					},
					{
						Name:    "det",
						Version: 3,
						Status:  successProto,
					},
				},
				Inventory: &spb.Inventory{
					Packages: []*spb.Package{
						purlDPKGPackageProto,
						purlDPKGAnnotationPackageProto,
						purlPythonPackageProto,
						pythonRequirementsPackageProto,
						purlJavascriptPackageProto,
						purlDotnetDepsJSONPackageProto,
						cdxPackageProto,
						windowsPackageProto,
						purlPythonPackageWithLayerDetailsProto,
						purlHomebrewPackageProto,
					},
					Findings: []*spb.Finding{
						{
							Adv: &spb.Advisory{
								Id: &spb.AdvisoryId{
									Publisher: "CVE",
									Reference: "CVE-1234",
								},
								Type:           spb.Advisory_VULNERABILITY,
								Title:          "Title",
								Description:    "Description",
								Recommendation: "Recommendation",
								Sev: &spb.Severity{
									Severity: spb.Severity_MEDIUM,
									CvssV2:   &spb.CVSS{BaseScore: 1.0, TemporalScore: 2.0, EnvironmentalScore: 3.0},
									CvssV3:   &spb.CVSS{BaseScore: 4.0, TemporalScore: 5.0, EnvironmentalScore: 6.0},
								},
							},
							Target: &spb.TargetDetails{
								Location: []string{"/file2"},
								Package:  purlDPKGPackageProto,
							},
							Extra: "extra details",
						},
					},
				},
			},
		},
		{
			desc: "Successful RPM scan linux-only",
			res: &scalibr.ScanResult{
				Version:   "1.0.0",
				StartTime: startTime,
				EndTime:   endTime,
				Status:    success,
				PluginStatus: []*plugin.Status{
					{
						Name:    "ext",
						Version: 2,
						Status:  success,
					},
				},
				Inventory: inventory.Inventory{
					Packages: []*extractor.Package{purlRPMPackage},
				},
			},
			want: &spb.ScanResult{
				Version:   "1.0.0",
				StartTime: timestamppb.New(startTime),
				EndTime:   timestamppb.New(endTime),
				Status:    successProto,
				PluginStatus: []*spb.PluginStatus{
					{
						Name:    "ext",
						Version: 2,
						Status:  successProto,
					},
				},
				Inventory: &spb.Inventory{
					Packages: []*spb.Package{purlRPMPackageProto},
					Findings: []*spb.Finding{},
				},
			},
			excludeForOS: []string{"windows", "darwin"},
		},
		{
			desc: "Successful PACMAN scan linux-only",
			res: &scalibr.ScanResult{
				Version:   "1.0.0",
				StartTime: startTime,
				EndTime:   endTime,
				Status:    success,
				PluginStatus: []*plugin.Status{
					{
						Name:    "ext",
						Version: 2,
						Status:  success,
					},
				},
				Inventory: inventory.Inventory{
					Packages: []*extractor.Package{purlPACMANPackage},
				},
			},
			want: &spb.ScanResult{
				Version:   "1.0.0",
				StartTime: timestamppb.New(startTime),
				EndTime:   timestamppb.New(endTime),
				Status:    successProto,
				PluginStatus: []*spb.PluginStatus{
					{
						Name:    "ext",
						Version: 2,
						Status:  successProto,
					},
				},
				Inventory: &spb.Inventory{
					Packages: []*spb.Package{purlPACMANPackageProto},
					Findings: []*spb.Finding{},
				},
			},
			excludeForOS: []string{"windows", "darwin"},
		},
		{
			desc: "Successful PORTAGE scan linux-only",
			res: &scalibr.ScanResult{
				Version:   "1.0.0",
				StartTime: startTime,
				EndTime:   endTime,
				Status:    success,
				PluginStatus: []*plugin.Status{
					{
						Name:    "ext",
						Version: 2,
						Status:  success,
					},
				},
				Inventory: inventory.Inventory{
					Packages: []*extractor.Package{purlPORTAGEPackage},
				},
			},
			want: &spb.ScanResult{
				Version:   "1.0.0",
				StartTime: timestamppb.New(startTime),
				EndTime:   timestamppb.New(endTime),
				Status:    successProto,
				PluginStatus: []*spb.PluginStatus{
					{
						Name:    "ext",
						Version: 2,
						Status:  successProto,
					},
				},
				Inventory: &spb.Inventory{
					Packages: []*spb.Package{purlPORTAGEPackageProto},
					Findings: []*spb.Finding{},
				},
			},
			excludeForOS: []string{"windows", "darwin"},
		},
		{
			desc: "Successful Nix scan linux-only",
			res: &scalibr.ScanResult{
				Version:   "1.0.0",
				StartTime: startTime,
				EndTime:   endTime,
				Status:    success,
				PluginStatus: []*plugin.Status{
					{
						Name:    "ext",
						Version: 2,
						Status:  success,
					},
				},
				Inventory: inventory.Inventory{
					Packages: []*extractor.Package{purlNixPackage},
				},
			},
			want: &spb.ScanResult{
				Version:   "1.0.0",
				StartTime: timestamppb.New(startTime),
				EndTime:   timestamppb.New(endTime),
				Status:    successProto,
				PluginStatus: []*spb.PluginStatus{
					{
						Name:    "ext",
						Version: 2,
						Status:  successProto,
					},
				},
				Inventory: &spb.Inventory{
					Packages: []*spb.Package{purlNixPackageProto},
					Findings: []*spb.Finding{},
				},
			},
			excludeForOS: []string{"windows", "darwin"},
		},
		{
			desc: "Successful Homebrew scan darwin-only",
			res: &scalibr.ScanResult{
				Version:   "1.0.0",
				StartTime: startTime,
				EndTime:   endTime,
				Status:    success,
				PluginStatus: []*plugin.Status{
					{
						Name:    "ext",
						Version: 2,
						Status:  success,
					},
				},
				Inventory: inventory.Inventory{
					Packages: []*extractor.Package{purlHomebrewPackage},
				},
			},
			want: &spb.ScanResult{
				Version:   "1.0.0",
				StartTime: timestamppb.New(startTime),
				EndTime:   timestamppb.New(endTime),
				Status:    successProto,
				PluginStatus: []*spb.PluginStatus{
					{
						Name:    "ext",
						Version: 2,
						Status:  successProto,
					},
				},
				Inventory: &spb.Inventory{
					Packages: []*spb.Package{purlHomebrewPackageProto},
					Findings: []*spb.Finding{},
				},
			},
			excludeForOS: []string{"windows", "linux"},
		},
		{
			desc: "Successful containerd scan linux-only",
			res: &scalibr.ScanResult{
				Version:   "1.0.0",
				StartTime: startTime,
				EndTime:   endTime,
				Status:    success,
				PluginStatus: []*plugin.Status{
					{
						Name:    "ext",
						Version: 2,
						Status:  success,
					},
				},
				Inventory: inventory.Inventory{
					Packages: []*extractor.Package{containerdPackage},
				},
			},
			want: &spb.ScanResult{
				Version:   "1.0.0",
				StartTime: timestamppb.New(startTime),
				EndTime:   timestamppb.New(endTime),
				Status:    successProto,
				PluginStatus: []*spb.PluginStatus{
					{
						Name:    "ext",
						Version: 2,
						Status:  successProto,
					},
				},
				Inventory: &spb.Inventory{
					Packages: []*spb.Package{containerdPackageProto},
					Findings: []*spb.Finding{},
				},
			},
			// TODO(b/349138656): Remove windows from this exclusion when containerd is supported
			// on Windows.
			excludeForOS: []string{"windows", "darwin"},
		},
		{
			desc: "Successful containerd runtime scan linux-only",
			res: &scalibr.ScanResult{
				Version:   "1.0.0",
				StartTime: startTime,
				EndTime:   endTime,
				Status:    success,
				PluginStatus: []*plugin.Status{
					{
						Name:    "ext",
						Version: 2,
						Status:  success,
					},
				},
				Inventory: inventory.Inventory{
					Packages: []*extractor.Package{containerdRuntimePackage},
				},
			},
			want: &spb.ScanResult{
				Version:   "1.0.0",
				StartTime: timestamppb.New(startTime),
				EndTime:   timestamppb.New(endTime),
				Status:    successProto,
				PluginStatus: []*spb.PluginStatus{
					{
						Name:    "ext",
						Version: 2,
						Status:  successProto,
					},
				},
				Inventory: &spb.Inventory{
					Packages: []*spb.Package{containerdRuntimePackageProto},
					Findings: []*spb.Finding{},
				},
			},
			// TODO(b/349138656): Remove windows from this exclusion when containerd is supported
			// on Windows.
			excludeForOS: []string{"windows", "darwin"},
		},
		{
<<<<<<< HEAD
			desc: "Successful containerd runtime scan linux-only",
			res: &scalibr.ScanResult{
				Version:   "1.0.0",
				StartTime: startTime,
				EndTime:   endTime,
				Status:    success,
				PluginStatus: []*plugin.Status{
					{
						Name:    "ext",
						Version: 2,
						Status:  success,
					},
				},
				Inventories: []*extractor.Inventory{podmanInventory},
			},
			want: &spb.ScanResult{
				Version:   "1.0.0",
				StartTime: timestamppb.New(startTime),
				EndTime:   timestamppb.New(endTime),
				Status:    successProto,
				PluginStatus: []*spb.PluginStatus{
					{
						Name:    "ext",
						Version: 2,
						Status:  successProto,
					},
				},
				Inventories: []*spb.Inventory{podmanInventoryProto},
				Findings:    []*spb.Finding{},
			},
			excludeForOS: []string{"windows", "darwin"},
		},
		{
			desc: "no inventory target, still works",
=======
			desc: "no package target, still works",
>>>>>>> 2613fd75
			res: &scalibr.ScanResult{
				Version:   "1.0.0",
				StartTime: startTime,
				EndTime:   endTime,
				Status:    success,
				PluginStatus: []*plugin.Status{
					{
						Name:    "ext",
						Version: 2,
						Status:  success,
					},
					{
						Name:    "det",
						Version: 3,
						Status:  success,
					},
				},
				Inventory: inventory.Inventory{
					Packages: []*extractor.Package{purlDPKGPackage, purlPythonPackage, purlJavascriptPackage, cdxPackage},
					Findings: []*detector.Finding{
						{
							Adv: &detector.Advisory{
								ID: &detector.AdvisoryID{
									Publisher: "CVE",
									Reference: "CVE-1234",
								},
								Type:           detector.TypeVulnerability,
								Title:          "Title",
								Description:    "Description",
								Recommendation: "Recommendation",
								Sev: &detector.Severity{
									Severity: detector.SeverityMedium,
									CVSSV2:   &detector.CVSS{BaseScore: 1.0, TemporalScore: 2.0, EnvironmentalScore: 3.0},
									CVSSV3:   &detector.CVSS{BaseScore: 4.0, TemporalScore: 5.0, EnvironmentalScore: 6.0},
								},
							},
							Extra: "extra details",
						},
					},
				},
			},
			want: &spb.ScanResult{
				Version:   "1.0.0",
				StartTime: timestamppb.New(startTime),
				EndTime:   timestamppb.New(endTime),
				Status:    successProto,
				PluginStatus: []*spb.PluginStatus{
					{
						Name:    "ext",
						Version: 2,
						Status:  successProto,
					},
					{
						Name:    "det",
						Version: 3,
						Status:  successProto,
					},
				},
				Inventory: &spb.Inventory{
					Packages: []*spb.Package{purlDPKGPackageProto, purlPythonPackageProto, purlJavascriptPackageProto, cdxPackageProto},
					Findings: []*spb.Finding{
						{
							Adv: &spb.Advisory{
								Id: &spb.AdvisoryId{
									Publisher: "CVE",
									Reference: "CVE-1234",
								},
								Type:           spb.Advisory_VULNERABILITY,
								Title:          "Title",
								Description:    "Description",
								Recommendation: "Recommendation",
								Sev: &spb.Severity{
									Severity: spb.Severity_MEDIUM,
									CvssV2:   &spb.CVSS{BaseScore: 1.0, TemporalScore: 2.0, EnvironmentalScore: 3.0},
									CvssV3:   &spb.CVSS{BaseScore: 4.0, TemporalScore: 5.0, EnvironmentalScore: 6.0},
								},
							},
							Extra: "extra details",
						},
					},
				},
			},
		},
		{
			desc: "advisory without id, should error",
			res: &scalibr.ScanResult{
				Version:   "1.0.0",
				StartTime: startTime,
				EndTime:   endTime,
				Status:    success,
				PluginStatus: []*plugin.Status{
					{
						Name:    "ext",
						Version: 2,
						Status:  success,
					},
					{
						Name:    "det",
						Version: 3,
						Status:  success,
					},
				},
				Inventory: inventory.Inventory{
					Packages: []*extractor.Package{purlDPKGPackage, purlPythonPackage, purlJavascriptPackage, cdxPackage},
					Findings: []*detector.Finding{
						{
							Adv: &detector.Advisory{
								Type:           detector.TypeVulnerability,
								Title:          "Title",
								Description:    "Description",
								Recommendation: "Recommendation",
								Sev: &detector.Severity{
									Severity: detector.SeverityMedium,
									CVSSV2:   &detector.CVSS{BaseScore: 1.0, TemporalScore: 2.0, EnvironmentalScore: 3.0},
									CVSSV3:   &detector.CVSS{BaseScore: 4.0, TemporalScore: 5.0, EnvironmentalScore: 6.0},
								},
							},
							Extra: "extra details",
						},
					},
				},
			},
			wantErr: proto.ErrAdvisoryIDMissing,
		},
		{
			desc: "no advisory, should error",
			res: &scalibr.ScanResult{
				Version:   "1.0.0",
				StartTime: startTime,
				EndTime:   endTime,
				Status:    success,
				PluginStatus: []*plugin.Status{
					{
						Name:    "ext",
						Version: 2,
						Status:  success,
					},
					{
						Name:    "det",
						Version: 3,
						Status:  success,
					},
				},
				Inventory: inventory.Inventory{
					Packages: []*extractor.Package{purlDPKGPackage, purlPythonPackage, purlJavascriptPackage, cdxPackage},
					Findings: []*detector.Finding{
						{
							Extra: "extra details",
						},
					},
				},
			},
			wantErr: proto.ErrAdvisoryMissing,
		},
		{
			desc: "Failed scan",
			res: &scalibr.ScanResult{
				Version:   "1.0.0",
				StartTime: startTime,
				EndTime:   endTime,
				Status:    failure,
				PluginStatus: []*plugin.Status{
					{
						Name:    "ext",
						Version: 2,
						Status:  failure,
					},
					{
						Name:    "det",
						Version: 3,
						Status:  failure,
					},
				},
			},
			want: &spb.ScanResult{
				Version:   "1.0.0",
				StartTime: timestamppb.New(startTime),
				EndTime:   timestamppb.New(endTime),
				Status:    failureProto,
				Inventory: &spb.Inventory{},
				PluginStatus: []*spb.PluginStatus{
					{
						Name:    "ext",
						Version: 2,
						Status:  failureProto,
					},
					{
						Name:    "det",
						Version: 3,
						Status:  failureProto,
					},
				},
			},
		},
		{
			desc: "pom.xml inventories with transitive dependencies",
			res: &scalibr.ScanResult{
				Version:   "1.0.0",
				StartTime: startTime,
				EndTime:   endTime,
				Status:    success,
				Inventory: inventory.Inventory{
					Packages: []*extractor.Package{mavenPackage},
				},
			},
			want: &spb.ScanResult{
				Version:   "1.0.0",
				StartTime: timestamppb.New(startTime),
				EndTime:   timestamppb.New(endTime),
				Status:    successProto,
				Inventory: &spb.Inventory{
					Packages: []*spb.Package{mavenPackageProto},
					Findings: []*spb.Finding{},
				},
			},
		},
	}

	for _, tc := range testCases {
		t.Run(tc.desc, func(t *testing.T) {
			if slices.Contains(tc.excludeForOS, runtime.GOOS) {
				t.Skipf("Skipping test %q on %s", tc.desc, runtime.GOOS)
			}

			got, err := proto.ScanResultToProto(tc.res)
			if !errors.Is(err, tc.wantErr) {
				t.Fatalf("proto.ScanResultToProto(%v) err: got %v, want %v", tc.res, err, tc.wantErr)
			}

			// Ignore deprecated fields in the comparison.
			// TODO(b/400910349): Stop setting the deprecated fields
			// once integrators no longer read them.
			if got != nil {
				//nolint:staticcheck
				got.InventoriesDeprecated = nil
				//nolint:staticcheck
				got.FindingsDeprecated = nil
			}

			if diff := cmp.Diff(tc.want, got, protocmp.Transform()); diff != "" {
				t.Errorf("check.Exec() returned unexpected diff (-want +got):\n%s", diff)
			}
		})
	}
}<|MERGE_RESOLUTION|>--- conflicted
+++ resolved
@@ -784,7 +784,7 @@
 		},
 	}
 
-	podmanInventory := &extractor.Inventory{
+	podmanPackage := &extractor.Package{
 		Name:    "docker.io/redis",
 		Version: "a8036f14f15ead9517115576fb4462894a000620c2be556410f6c24afb8a482b",
 		Metadata: &podman.Metadata{
@@ -799,10 +799,10 @@
 		},
 		Extractor: &podman.Extractor{},
 	}
-	podmanInventoryProto := &spb.Inventory{
+	podmanPackageProto := &spb.Package{
 		Name:    "docker.io/redis",
 		Version: "a8036f14f15ead9517115576fb4462894a000620c2be556410f6c24afb8a482b",
-		Metadata: &spb.Inventory_PodmanMetadata{
+		Metadata: &spb.Package_PodmanMetadata{
 			PodmanMetadata: &spb.PodmanMetadata{
 				ExposedPorts: map[uint32]*spb.Protocol{6379: {Names: []string{"tcp"}}},
 				Pid:          4232,
@@ -1203,8 +1203,7 @@
 			excludeForOS: []string{"windows", "darwin"},
 		},
 		{
-<<<<<<< HEAD
-			desc: "Successful containerd runtime scan linux-only",
+			desc: "Successful podman runtime scan linux-only",
 			res: &scalibr.ScanResult{
 				Version:   "1.0.0",
 				StartTime: startTime,
@@ -1217,7 +1216,9 @@
 						Status:  success,
 					},
 				},
-				Inventories: []*extractor.Inventory{podmanInventory},
+				Inventory: inventory.Inventory{
+					Packages: []*extractor.Package{podmanPackage},
+				},
 			},
 			want: &spb.ScanResult{
 				Version:   "1.0.0",
@@ -1231,16 +1232,15 @@
 						Status:  successProto,
 					},
 				},
-				Inventories: []*spb.Inventory{podmanInventoryProto},
-				Findings:    []*spb.Finding{},
+				Inventory: &spb.Inventory{
+					Packages: []*spb.Package{podmanPackageProto},
+					Findings: []*spb.Finding{},
+				},
 			},
 			excludeForOS: []string{"windows", "darwin"},
 		},
 		{
-			desc: "no inventory target, still works",
-=======
 			desc: "no package target, still works",
->>>>>>> 2613fd75
 			res: &scalibr.ScanResult{
 				Version:   "1.0.0",
 				StartTime: startTime,
