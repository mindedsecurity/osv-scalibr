--- conflicted
+++ resolved
@@ -175,15 +175,12 @@
 		return gcpOAuth2ClientCredentialsToProto(t), nil
 	case gcpoauth2access.Token:
 		return gcpOAuth2AccessTokenToProto(t), nil
-<<<<<<< HEAD
 	case velesonepasswordconnecttoken.OnePasswordConnectToken:
 		return onePasswordConnectTokenToProto(t), nil
-=======
 	case veleshashicorpcloudplatform.ClientCredentials:
 		return hashicorpCloudPlatformCredentialsToProto(t), nil
 	case veleshashicorpcloudplatform.AccessToken:
 		return hashicorpCloudPlatformTokenToProto(t), nil
->>>>>>> 92f4e36b
 	default:
 		return nil, fmt.Errorf("%w: %T", ErrUnsupportedSecretType, s)
 	}
@@ -736,10 +733,8 @@
 		return gcpOAuth2ClientCredentialsToStruct(s.GetGcpOauth2ClientCredentials()), nil
 	case *spb.SecretData_GcpOauth2AccessToken:
 		return gcpOAuth2AccessTokenToStruct(s.GetGcpOauth2AccessToken()), nil
-<<<<<<< HEAD
 	case *spb.SecretData_OnepasswordConnectToken:
 		return onePasswordConnectTokenToStruct(s.GetOnepasswordConnectToken()), nil
-=======
 	case *spb.SecretData_HashicorpCloudPlatformCredentials:
 		return veleshashicorpcloudplatform.ClientCredentials{
 			ClientID:     s.GetHashicorpCloudPlatformCredentials().GetClientId(),
@@ -758,7 +753,6 @@
 			UserID:         t.GetUserId(),
 			UserEmail:      t.GetUserEmail(),
 		}, nil
->>>>>>> 92f4e36b
 	default:
 		return nil, fmt.Errorf("%w: %T", ErrUnsupportedSecretType, s.GetSecret())
 	}
