// Copyright 2025 Google LLC
//
// Licensed under the Apache License, Version 2.0 (the "License");
// you may not use this file except in compliance with the License.
// You may obtain a copy of the License at
//
//      http://www.apache.org/licenses/LICENSE-2.0
//
// Unless required by applicable law or agreed to in writing, software
// distributed under the License is distributed on an "AS IS" BASIS,
// WITHOUT WARRANTIES OR CONDITIONS OF ANY KIND, either express or implied.
// See the License for the specific language governing permissions and
// limitations under the License.

package proto

import (
	"errors"
	"fmt"
	"time"

	"github.com/google/osv-scalibr/inventory"
	"github.com/google/osv-scalibr/veles"
	velesanthropicapikey "github.com/google/osv-scalibr/veles/secrets/anthropicapikey"
	velesgcpsak "github.com/google/osv-scalibr/veles/secrets/gcpsak"
	velesgrokxaiapikey "github.com/google/osv-scalibr/veles/secrets/grokxaiapikey"
	velesperplexity "github.com/google/osv-scalibr/veles/secrets/perplexityapikey"
	velesprivatekey "github.com/google/osv-scalibr/veles/secrets/privatekey"

	spb "github.com/google/osv-scalibr/binary/proto/scan_result_go_proto"
	"google.golang.org/protobuf/types/known/timestamppb"
)

var (
	// --- Errors

	// ErrMultipleSecretLocations will be returned if multiple secret locations are set.
	ErrMultipleSecretLocations = errors.New("multiple secret locations are not supported")

	// ErrUnsupportedValidationType will be returned if the validation type is not supported.
	ErrUnsupportedValidationType = errors.New("validation type is not supported")

	// ErrUnsupportedSecretType will be returned if the secret type is not supported.
	ErrUnsupportedSecretType = errors.New("unsupported secret type")

	structToProtoValidation = map[veles.ValidationStatus]spb.SecretStatus_SecretStatusEnum{
		veles.ValidationUnspecified: spb.SecretStatus_UNSPECIFIED,
		veles.ValidationUnsupported: spb.SecretStatus_UNSUPPORTED,
		veles.ValidationFailed:      spb.SecretStatus_FAILED,
		veles.ValidationInvalid:     spb.SecretStatus_INVALID,
		veles.ValidationValid:       spb.SecretStatus_VALID,
	}

	protoToStructValidation = func() map[spb.SecretStatus_SecretStatusEnum]veles.ValidationStatus {
		m := make(map[spb.SecretStatus_SecretStatusEnum]veles.ValidationStatus)
		for k, v := range structToProtoValidation {
			m[v] = k
		}
		if len(m) != len(structToProtoValidation) {
			panic("protoToStructValidation does not contain all values from structToProtoValidation")
		}
		return m
	}()
)

// --- Struct to Proto

// SecretToProto converts a struct Secret to its proto representation.
func SecretToProto(s *inventory.Secret) (*spb.Secret, error) {
	if s == nil {
		return nil, nil
	}

	sec, err := velesSecretToProto(s.Secret)
	if err != nil {
		return nil, err
	}
	res, err := validationResultToProto(s.Validation)
	if err != nil {
		return nil, err
	}
	return &spb.Secret{
		Secret:    sec,
		Status:    res,
		Locations: secretLocationToProto(s.Location),
	}, nil
}

func velesSecretToProto(s veles.Secret) (*spb.SecretData, error) {
	switch t := s.(type) {
	case velesprivatekey.PrivateKey:
		return privatekeyToProto(t), nil
	case velesgcpsak.GCPSAK:
		return gcpsakToProto(t), nil
	case velesanthropicapikey.WorkspaceAPIKey:
		return anthropicWorkspaceAPIKeyToProto(t.Key), nil
	case velesanthropicapikey.ModelAPIKey:
		return anthropicModelAPIKeyToProto(t.Key), nil
	case velesperplexity.PerplexityAPIKey:
		return perplexityAPIKeyToProto(t), nil
	case velesgrokxaiapikey.GrokXAIAPIKey:
		return grokXAIAPIKeyToProto(t), nil
	case velesgrokxaiapikey.GrokXAIManagementKey:
		return grokXAIManagementKeyToProto(t), nil
	default:
		return nil, fmt.Errorf("%w: %T", ErrUnsupportedSecretType, s)
	}
}

func gcpsakToProto(sak velesgcpsak.GCPSAK) *spb.SecretData {
	sakPB := &spb.SecretData_GCPSAK{
		PrivateKeyId: sak.PrivateKeyID,
		ClientEmail:  sak.ServiceAccount,
		Signature:    sak.Signature,
	}
	if sak.Extra != nil {
		sakPB.Type = sak.Extra.Type
		sakPB.ProjectId = sak.Extra.ProjectID
		sakPB.ClientId = sak.Extra.ClientID
		sakPB.AuthUri = sak.Extra.AuthURI
		sakPB.TokenUri = sak.Extra.TokenURI
		sakPB.AuthProviderX509CertUrl = sak.Extra.AuthProviderX509CertURL
		sakPB.ClientX509CertUrl = sak.Extra.ClientX509CertURL
		sakPB.UniverseDomain = sak.Extra.UniverseDomain
		sakPB.PrivateKey = sak.Extra.PrivateKey
	}
	return &spb.SecretData{
		Secret: &spb.SecretData_Gcpsak{
			Gcpsak: sakPB,
		},
	}
}

func anthropicWorkspaceAPIKeyToProto(key string) *spb.SecretData {
	return &spb.SecretData{
		Secret: &spb.SecretData_AnthropicWorkspaceApiKey{
			AnthropicWorkspaceApiKey: &spb.SecretData_AnthropicWorkspaceAPIKey{
				Key: key,
			},
		},
	}
}

func anthropicModelAPIKeyToProto(key string) *spb.SecretData {
	return &spb.SecretData{
		Secret: &spb.SecretData_AnthropicModelApiKey{
			AnthropicModelApiKey: &spb.SecretData_AnthropicModelAPIKey{
				Key: key,
			},
		},
	}
}

func perplexityAPIKeyToProto(s velesperplexity.PerplexityAPIKey) *spb.SecretData {
	return &spb.SecretData{
		Secret: &spb.SecretData_Perplexity{
			Perplexity: &spb.SecretData_PerplexityAPIKey{
				Key: s.Key,
			},
		},
	}
}

<<<<<<< HEAD
func grokXAIAPIKeyToProto(s velesgrokxaiapikey.GrokXAIAPIKey) *spb.SecretData {
	return &spb.SecretData{
		Secret: &spb.SecretData_GrokXaiApiKey{
			GrokXaiApiKey: &spb.SecretData_GrokXAIAPIKey{
				Key: s.Key,
			},
		},
	}
}

func grokXAIManagementKeyToProto(s velesgrokxaiapikey.GrokXAIManagementKey) *spb.SecretData {
	return &spb.SecretData{
		Secret: &spb.SecretData_GrokXaiManagementApiKey{
			GrokXaiManagementApiKey: &spb.SecretData_GrokXAIManagementAPIKey{
				Key: s.Key,
=======
func privatekeyToProto(pk velesprivatekey.PrivateKey) *spb.SecretData {
	return &spb.SecretData{
		Secret: &spb.SecretData_PrivateKey_{
			PrivateKey: &spb.SecretData_PrivateKey{
				Block: pk.Block,
				Der:   pk.Der,
>>>>>>> 0b9fab42
			},
		},
	}
}

func validationResultToProto(r inventory.SecretValidationResult) (*spb.SecretStatus, error) {
	status, err := validationStatusToProto(r.Status)
	if err != nil {
		return nil, err
	}

	var lastUpdate *timestamppb.Timestamp
	if !r.At.IsZero() {
		lastUpdate = timestamppb.New(r.At)
	}

	// Prefer nil over empty proto.
	if lastUpdate == nil && status == spb.SecretStatus_UNSPECIFIED {
		return nil, nil
	}

	return &spb.SecretStatus{
		Status:      status,
		LastUpdated: lastUpdate,
	}, nil
}

func validationStatusToProto(s veles.ValidationStatus) (spb.SecretStatus_SecretStatusEnum, error) {
	v, ok := structToProtoValidation[s]
	if !ok {
		return spb.SecretStatus_UNSPECIFIED, fmt.Errorf("%w: %q", ErrUnsupportedValidationType, s)
	}
	return v, nil
}

func secretLocationToProto(filepath string) []*spb.Location {
	return []*spb.Location{
		{
			Location: &spb.Location_Filepath{
				Filepath: &spb.Filepath{
					Path: filepath,
				},
			},
		},
	}
}

// --- Proto to Struct

// SecretToStruct converts a proto Secret to its struct representation.
func SecretToStruct(s *spb.Secret) (*inventory.Secret, error) {
	if s == nil {
		return nil, nil
	}

	if len(s.GetLocations()) > 1 {
		return nil, ErrMultipleSecretLocations
	}

	sec, err := velesSecretToStruct(s.GetSecret())
	if err != nil {
		return nil, err
	}
	res, err := validationResultToStruct(s.GetStatus())
	if err != nil {
		return nil, err
	}
	var path string
	if len(s.GetLocations()) > 0 {
		path = secretLocationToStruct(s.GetLocations()[0])
	}

	return &inventory.Secret{
		Secret:     sec,
		Location:   path,
		Validation: res,
	}, nil
}

func velesSecretToStruct(s *spb.SecretData) (veles.Secret, error) {
	switch s.Secret.(type) {
	case *spb.SecretData_PrivateKey_:
		return privatekeyToStruct(s.GetPrivateKey()), nil
	case *spb.SecretData_Gcpsak:
		return gcpsakToStruct(s.GetGcpsak()), nil
	case *spb.SecretData_AnthropicWorkspaceApiKey:
		return velesanthropicapikey.WorkspaceAPIKey{Key: s.GetAnthropicWorkspaceApiKey().GetKey()}, nil
	case *spb.SecretData_AnthropicModelApiKey:
		return velesanthropicapikey.ModelAPIKey{Key: s.GetAnthropicModelApiKey().GetKey()}, nil
	case *spb.SecretData_Perplexity:
		return perplexityAPIKeyToStruct(s.GetPerplexity()), nil
	case *spb.SecretData_GrokXaiApiKey:
		return velesgrokxaiapikey.GrokXAIAPIKey{Key: s.GetGrokXaiApiKey().GetKey()}, nil
	case *spb.SecretData_GrokXaiManagementApiKey:
		return velesgrokxaiapikey.GrokXAIManagementKey{Key: s.GetGrokXaiManagementApiKey().GetKey()}, nil
	default:
		return nil, fmt.Errorf("%w: %T", ErrUnsupportedSecretType, s.GetSecret())
	}
}

func gcpsakToStruct(sakPB *spb.SecretData_GCPSAK) velesgcpsak.GCPSAK {
	sak := velesgcpsak.GCPSAK{
		PrivateKeyID:   sakPB.GetPrivateKeyId(),
		ServiceAccount: sakPB.GetClientEmail(),
		Signature:      sakPB.GetSignature(),
	}
	if sakPB.GetType() != "" {
		sak.Extra = &velesgcpsak.ExtraFields{
			Type:                    sakPB.GetType(),
			ProjectID:               sakPB.GetProjectId(),
			ClientID:                sakPB.GetClientId(),
			AuthURI:                 sakPB.GetAuthUri(),
			TokenURI:                sakPB.GetTokenUri(),
			AuthProviderX509CertURL: sakPB.GetAuthProviderX509CertUrl(),
			ClientX509CertURL:       sakPB.GetClientX509CertUrl(),
			UniverseDomain:          sakPB.GetUniverseDomain(),
			PrivateKey:              sakPB.GetPrivateKey(),
		}
	}
	return sak
}

func perplexityAPIKeyToStruct(kPB *spb.SecretData_PerplexityAPIKey) velesperplexity.PerplexityAPIKey {
	return velesperplexity.PerplexityAPIKey{
		Key: kPB.GetKey(),
	}
}

func privatekeyToStruct(pkPB *spb.SecretData_PrivateKey) velesprivatekey.PrivateKey {
	return velesprivatekey.PrivateKey{
		Block: pkPB.GetBlock(),
		Der:   pkPB.GetDer(),
	}
}

func validationResultToStruct(r *spb.SecretStatus) (inventory.SecretValidationResult, error) {
	status, err := validationStatusToStruct(r.GetStatus())
	if err != nil {
		return inventory.SecretValidationResult{}, err
	}
	var at time.Time
	if r.GetLastUpdated() != nil {
		at = r.GetLastUpdated().AsTime()
	}
	return inventory.SecretValidationResult{
		Status: status,
		At:     at,
	}, nil
}

func validationStatusToStruct(s spb.SecretStatus_SecretStatusEnum) (veles.ValidationStatus, error) {
	v, ok := protoToStructValidation[s]
	if !ok {
		return veles.ValidationUnspecified, fmt.Errorf("%w: %q", ErrUnsupportedValidationType, s)
	}
	return v, nil
}

func secretLocationToStruct(location *spb.Location) string {
	if location.GetFilepath() != nil {
		return location.GetFilepath().GetPath()
	}
	return ""
}<|MERGE_RESOLUTION|>--- conflicted
+++ resolved
@@ -161,7 +161,6 @@
 	}
 }
 
-<<<<<<< HEAD
 func grokXAIAPIKeyToProto(s velesgrokxaiapikey.GrokXAIAPIKey) *spb.SecretData {
 	return &spb.SecretData{
 		Secret: &spb.SecretData_GrokXaiApiKey{
@@ -177,14 +176,12 @@
 		Secret: &spb.SecretData_GrokXaiManagementApiKey{
 			GrokXaiManagementApiKey: &spb.SecretData_GrokXAIManagementAPIKey{
 				Key: s.Key,
-=======
 func privatekeyToProto(pk velesprivatekey.PrivateKey) *spb.SecretData {
 	return &spb.SecretData{
 		Secret: &spb.SecretData_PrivateKey_{
 			PrivateKey: &spb.SecretData_PrivateKey{
 				Block: pk.Block,
 				Der:   pk.Der,
->>>>>>> 0b9fab42
 			},
 		},
 	}
