--- conflicted
+++ resolved
@@ -674,16 +674,13 @@
     StripeSecretKey stripe_secret_key = 22;
     StripeRestrictedKey stripe_restricted_key = 23;
     StripeWebhookSecret stripe_webhook_secret = 24;
-<<<<<<< HEAD
-    GithubAppServerToServerToken github_app_server_to_server_token = 25;
-    GithubClassicPersonalAccessToken github_classic_personal_access_token = 26;
-    GithubFineGrainedPersonalAccessToken github_fine_grained_personal_access_token = 27;
-    GithubAppUserToServerToken github_app_user_to_server_token = 28;
-    GithubOAuthToken github_oauth_token = 29;
-=======
     GCPOAuth2ClientCredentials gcp_oauth2_client_credentials = 25;
     GCPOAuth2AccessToken gcp_oauth2_access_token = 26;
->>>>>>> 629500d6
+    GithubAppServerToServerToken github_app_server_to_server_token = 27;
+    GithubClassicPersonalAccessToken github_classic_personal_access_token = 28;
+    GithubFineGrainedPersonalAccessToken github_fine_grained_personal_access_token = 29;
+    GithubAppUserToServerToken github_app_user_to_server_token = 30;
+    GithubOAuthToken github_oauth_token = 31;
   }
 
   message GCPSAK {
