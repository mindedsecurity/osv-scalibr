/*
 * Copyright 2025 Google LLC
 *
 * Licensed under the Apache License, Version 2.0 (the "License");
 * you may not use this file except in compliance with the License.
 * You may obtain a copy of the License at
 *
 * http://www.apache.org/licenses/LICENSE-2.0
 *
 * Unless required by applicable law or agreed to in writing, software
 * distributed under the License is distributed on an "AS IS" BASIS,
 * WITHOUT WARRANTIES OR CONDITIONS OF ANY KIND, either express or implied.
 * See the License for the specific language governing permissions and
 * limitations under the License.
 */

syntax = "proto3";

package scalibr;

import "google/protobuf/timestamp.proto";

option go_package = "github.com/google/scalibr/binary/proto/scan_result_go_proto";
option java_multiple_files = true;

// Proto file describing the SCALIBR scan results. Whenever this proto is
// modified make sure to regenerate the go_proto file by running
// `make protos`

// The results of a scan incl. scan status and artifacts found.
message ScanResult {
  string version = 1;
  google.protobuf.Timestamp start_time = 2;
  google.protobuf.Timestamp end_time = 3;
  // Status of the overall scan.
  ScanStatus status = 4;
  // Status and versions of the plugins that ran.
  repeated PluginStatus plugin_status = 5;
  // TODO(b/400910349): Remove once integrators stop using these fields.
  repeated Package inventories_deprecated = 6 [deprecated = true];
  repeated GenericFinding findings_deprecated = 7 [deprecated = true];
  Inventory inventory = 8;
}

// The artifacts (e.g. software inventory, security findings) that a scan found.
message Inventory {
  repeated Package packages = 1;
  repeated GenericFinding generic_findings = 2;
  repeated Secret secrets = 3;
  repeated ContainerImageMetadata container_image_metadata = 5;
}

message ScanStatus {
  ScanStatusEnum status = 1;
  string failure_reason = 2;
  enum ScanStatusEnum {
    UNSPECIFIED = 0;
    SUCCEEDED = 1;
    PARTIALLY_SUCCEEDED = 2;
    FAILED = 3;
  }
}

message PluginStatus {
  string name = 1;
  int32 version = 2;
  ScanStatus status = 3;
}

// A software package or library found by an extractor.
// PURL or CPE needs to be set, maybe both.
message Package {
  reserved 3, 4, 35;
  // Human-readable name of the software, to be used for things like logging.
  // For vuln matching, use the name from metadata.
  string name = 11;
  // Version of the package.
  string version = 12;
  // Source code level package identifiers.
  SourceCodeIdentifier source_code = 26;
  // Package URL of the software.
  Purl purl = 1;
  // Ecosystem - For software packages this corresponds to an OSV ecosystem
  // value, e.g. PyPI.
  string ecosystem = 27;
  // Paths or source of files related to the package.
  repeated string locations = 2;
  // TODO(b/400910349): Remove once integrators stop using these fields.
  string extractor_deprecated = 10 [deprecated = true];
  // The names of the plugins that found this software. Set by the
  // core library.
  repeated string plugins = 49;
  // The additional data found in the package.
  // LINT.IfChange
  oneof metadata {
    PythonPackageMetadata python_metadata = 5;
    JavascriptPackageJSONMetadata javascript_metadata = 6;
    APKPackageMetadata apk_metadata = 7;
    DPKGPackageMetadata dpkg_metadata = 8;
    RPMPackageMetadata rpm_metadata = 9;
    COSPackageMetadata cos_metadata = 13;
    DEPSJSONMetadata depsjson_metadata = 40;
    SPDXPackageMetadata spdx_metadata = 14;
    JavaArchiveMetadata java_archive_metadata = 15;
    JavaLockfileMetadata java_lockfile_metadata = 31;
    PACMANPackageMetadata pacman_metadata = 36;
    NixPackageMetadata nix_metadata = 37;
    KernelModuleMetadata kernel_module_metadata = 38;
    VmlinuzMetadata vmlinuz_metadata = 39;
    PortagePackageMetadata portage_metadata = 41;
    OSVPackageMetadata osv_metadata = 16;
    NetportsMetadata netports_metadata = 45;
    PythonRequirementsMetadata python_requirements_metadata = 21;
    PythonSetupMetadata python_setup_metadata = 44;
    ContainerdContainerMetadata containerd_container_metadata = 22;
    SNAPPackageMetadata snap_metadata = 23;
    FlatpakPackageMetadata flatpak_metadata = 24;
    MacAppsMetadata mac_apps_metadata = 34;
    ContainerdRuntimeContainerMetadata containerd_runtime_container_metadata =
        25;
    CDXPackageMetadata cdx_metadata = 30;
    WindowsOSVersion windows_os_version_metadata = 33;
    HomebrewPackageMetadata homebrew_metadata = 42;
    ChromeExtensionsMetadata chrome_extensions_metadata = 47;
    VSCodeExtensionsMetadata vscode_extensions_metadata = 46;
    PodmanMetadata podman_metadata = 50;
    DockerContainersMetadata docker_containers_metadata = 48;
    MacportsPackageMetadata macports_metadata = 53;
    WingetPackageMetadata winget_metadata = 54;
    AsdfMetadata asdf_metadata = 55;
    NvmMetadata nvm_metadata = 56;
  }
  // LINT.ThenChange(/binary/proto/package_metadata.go)

  // Deprecated - use exploitability_signals instead
  // TODO(b/400910349): Remove once integrators stop using this.
  repeated AnnotationEnum annotations_deprecated = 28 [deprecated = true];
  // Signals to indicate that specific vulnerabilities are not applicable to
  // this package.
  repeated PackageExploitabilitySignal exploitability_signals = 51;
  enum AnnotationEnum {
    UNSPECIFIED = 0;
    TRANSITIONAL = 1;
    INSIDE_OS_PACKAGE = 2;
    INSIDE_CACHE_DIR = 3;
  }

  // Software licenses information
  repeated string licenses = 52;

  message ContainerImageMetadataIndexes {
    // The index of ContainerImageMetadata in Inventory.ContainerImageMetadata
    // list.
    int32 container_image_index = 1;
    // The index of LayerMetadata in ContainerImageMetadata.LayerMetadata list.
    int32 layer_index = 2;
  }

  optional ContainerImageMetadataIndexes container_image_metadata_indexes = 57;
}

// Additional identifiers for source code software packages (e.g. NPM).
message SourceCodeIdentifier {
  string repo = 1;
  string commit = 2;
}

// Details about the layer a package was found in.
message LayerDetails {
  // The index of the layer in the container image.
  int32 index = 1;
  // The diff ID (typically a sha256 hash) of the layer in the container image.
  string diff_id = 2;
  // The layer chain ID (sha256 hash) of the layer in the container image.
  // https://github.com/opencontainers/image-spec/blob/main/config.md#layer-chainid
  string chain_id = 5;
  // The layer build command that was used to build the layer. This may not be
  // found in all layers depending on how the container image is built.
  string command = 3;
  // Denotes whether the layer is in the base image.
  bool in_base_image = 4;
}

// PackageExploitabilitySignal is used to indicate that specific vulnerabilities
// are not applicable to a given package.
message PackageExploitabilitySignal {
  // The name of the plugin (e.g. Annotator) that added this signal.
  string plugin = 1;
  // Reason for exclusion.
  VexJustification justification = 2;
  oneof vuln_filter {
    // Advisory Identifier (CVE, GHSA, ...) and aliases of the vulns that are
    // not applicable to this package.
    VulnIdentifiers vuln_identifiers = 3;
    // Indicates that all vulnerabilities associated with the package are
    // irrelevant.
    bool matches_all_vulns = 4;
  }
}

message VulnIdentifiers {
  repeated string identifiers = 1;
}

// FindingExploitabilitySignal is used to indicate that a finding is not
// exploitable.
message FindingExploitabilitySignal {
  // The name of the plugin (e.g. Annotator) that added this signal.
  string plugin = 1;
  // Reason for exclusion.
  VexJustification justification = 2;
}

// Vuln exclusion reasons - Mirrors the format from the official VEX
// documentation
// (https://www.cisa.gov/sites/default/files/publications/VEX_Status_Justification_Jun22.pdf)
enum VexJustification {
  VEX_JUSTIFICATION_UNSPECIFIED = 0;
  // The vulnerable component is not used in the affected artifact.
  COMPONENT_NOT_PRESENT = 1;
  // The component is used but vulnerable code was removed or not included.
  VULNERABLE_CODE_NOT_PRESENT = 2;
  // Vulnerable code is included but is not executed.
  VULNERABLE_CODE_NOT_IN_EXECUTE_PATH = 3;
  // Vulnerable code is executed but can't be exploited due to program logic.
  VULNERABLE_CODE_CANNOT_BE_CONTROLLED_BY_ADVERSARY = 4;
  // Code can be executed but additional mitigations prevent exploitation.
  INLINE_MITIGATION_ALREADY_EXISTS = 5;
}

// Package URL, see https://github.com/package-url/purl-spec
message Purl {
  // String representation.
  string purl = 1;
  // Package type, e.g. "maven, npm, pypi".
  string type = 2;
  // Package name.
  string name = 3;
  // Package version.
  string version = 4;
  // Name prefix such as a Maven groupid, or Docker image owner.
  string namespace = 5;
  // Extra qualifying data for a package such as an OS, architecture, etc.
  repeated Qualifier qualifiers = 6;
  // Extra subpath within a package, relative to the package root.
  string subpath = 7;
}

message Qualifier {
  string key = 1;
  string value = 2;
}

// Describes generic security findings not associated with any
// specific package, e.g. weak credentials.
message GenericFinding {
  reserved 3;
  // Info specific to the finding. Should always be the same for the same type
  // of finding.
  GenericFindingAdvisory adv = 1;
  // Instance-specific info such as location of the vulnerable files.
  GenericFindingTargetDetails target = 2;
  // The plugins (e.g. Detectors, Enrichers) that found this vuln.
  repeated string plugins = 4;
  // Signals that indicate this finding is not exploitable.
  repeated FindingExploitabilitySignal exploitability_signals = 5;
}

// Describes a security finding and how to remediate it. It should not
// contain any information specific to the target (e.g. which files were
// found vulnerable).
message GenericFindingAdvisory {
  reserved 2, 6;
  // A unique ID for the finding.
  AdvisoryId id = 1;
  string title = 3;
  string description = 4;
  // Remediation instructions, e.g. "update to latest version".
  string recommendation = 5;
  SeverityEnum sev = 7;
}

// A unique identifier per advisory.
message AdvisoryId {
  string publisher = 1;  // e.g. "CVE".
  string reference = 2;  // e.g. "CVE-2023-1234".
}

enum SeverityEnum {
  SEVERITY_UNSPECIFIED = 0;
  MINIMAL = 1;
  LOW = 2;
  MEDIUM = 3;
  HIGH = 4;
  CRITICAL = 5;
}

// Instance-specific details about the generic security finding.
message GenericFindingTargetDetails {
  reserved 1, 2, 3;
  // Free-text info.
  string extra = 4;
}

// The additional data found in python packages.
message PythonPackageMetadata {
  string author = 1;
  string author_email = 2;
}

// The additional data found in npm packages.
message JavascriptPackageJSONMetadata {
  string author = 1;
  repeated string maintainers = 2;
  repeated string contributors = 3;
  bool from_npm_repository = 4;
}

// The additional data found in APK packages.
message APKPackageMetadata {
  reserved 7;

  string package_name = 1;
  string origin_name = 2;
  string os_id = 3;
  string os_version_id = 4;
  string maintainer = 5;
  string architecture = 6;

  reserved "license";
}

// The additional data found in DPKG packages.
// Next ID: 11
message DPKGPackageMetadata {
  string package_name = 1;
  string source_name = 2;
  string source_version = 3;
  string package_version = 4;
  string os_id = 5;
  string os_version_codename = 6;
  string os_version_id = 7;
  string maintainer = 8;
  string architecture = 9;
  string status = 10;
}

// The additional data found in RPM packages.
message RPMPackageMetadata {
  reserved 10;

  string package_name = 1;
  string source_rpm = 2;
  int32 epoch = 3;
  string os_id = 4;
  string os_version_id = 5;
  string os_build_id = 6;
  string os_name = 7;
  string vendor = 8;
  string architecture = 9;

  reserved "license";
}

// The additional data found in COS packages.
message COSPackageMetadata {
  string name = 1;
  string version = 2;
  string category = 3;
  string os_version = 4;
  string os_version_id = 5;
  string ebuild_version = 6;
}

// The additional data found in PACMAN packages.
message PACMANPackageMetadata {
  string package_name = 1;
  string package_version = 2;
  string os_id = 3;
  string os_version_id = 4;
  string package_description = 5;
  string package_dependencies = 6;
}

// The additional data found in Nix packages.
message NixPackageMetadata {
  string package_name = 1;
  string package_version = 2;
  string package_hash = 3;
  string package_output = 4;
  string os_id = 5;
  string os_version_codename = 6;
  string os_version_id = 7;
}

// The additional data found in .NET deps json packages.
message DEPSJSONMetadata {
  string package_name = 1;
  string package_version = 2;
  string type = 3;
}

// The additional data found in SNAP packages.
message SNAPPackageMetadata {
  string name = 1;
  string version = 2;
  string grade = 3;
  string type = 4;
  repeated string architectures = 5;
  string os_id = 6;
  string os_version_codename = 7;
  string os_version_id = 8;
}

// The additional data found in portage packages.
message PortagePackageMetadata {
  string package_name = 1;
  string package_version = 2;
  string os_id = 3;
  string os_version_id = 4;
}

// The additional data found in Flatpak packages.
message FlatpakPackageMetadata {
  string package_name = 1;
  string package_id = 2;
  string package_version = 3;
  string release_date = 4;
  string os_name = 5;
  string os_id = 6;
  string os_version_id = 7;
  string os_build_id = 8;
  string developer = 9;
}

// The additional data found in MODULE packages.
message KernelModuleMetadata {
  string package_name = 1;
  string package_version = 2;
  string package_vermagic = 3;
  string package_source_version_identifier = 4;
  string os_id = 5;
  string os_version_codename = 6;
  string os_version_id = 7;
  string package_author = 8;
}

// The additional data found in Vmlinuz packages.
message VmlinuzMetadata {
  string name = 1;
  string version = 2;
  string architecture = 3;
  string extended_version = 4;
  string format = 5;
  int32 swap_device = 6;
  int32 root_device = 7;
  string video_mode = 8;
  string os_id = 9;
  string os_version_codename = 10;
  string os_version_id = 11;
  bool rw_root_fs = 12;
}

// The additional data found in Mac Applications.
message MacAppsMetadata {
  string bundle_display_name = 1;
  string bundle_identifier = 2;
  string bundle_short_version_string = 3;
  string bundle_executable = 4;
  string bundle_name = 5;
  string bundle_package_type = 6;
  string bundle_signature = 7;
  string bundle_version = 8;
  string product_id = 9;
  string update_url = 10;
}

// The additional data found in Macports packages.
message MacportsPackageMetadata {
  string package_name = 1;
  string package_version = 2;
  string package_revision = 3;
}

// The additional data for packages extracted from SPDX files.
message SPDXPackageMetadata {
  Purl purl = 1;
  repeated string cpes = 2;
}

// The additional data for packages extracted from CDX files.
message CDXPackageMetadata {
  Purl purl = 1;
  repeated string cpes = 2;
}

// The additional data found in Java JAR packages.
message JavaArchiveMetadata {
  string artifact_id = 2;
  string group_id = 3;
  string sha1 = 4;
}

// The additional data found in Java lockfiles.
message JavaLockfileMetadata {
  string artifact_id = 1;
  string group_id = 2;
  repeated string dep_group_vals = 3;
  bool is_transitive = 4;
}

// The additional data for packages extracted by an OSV extractor wrapper.
message OSVPackageMetadata {
  string purl_type = 1;
  string commit = 2;
  string ecosystem = 3;
  string compare_as = 4;
}

message PythonRequirementsMetadata {
  repeated string hash_checking_mode_values = 1;
  string version_comparator = 2;
  string requirement = 3;
}

message PythonSetupMetadata {
  string version_comparator = 2;
}

// Used to report open ports on a system.
message NetportsMetadata {
  uint32 port = 1;
  string protocol = 2;
  string command_line = 3;
}

message ContainerdContainerMetadata {
  string namespace_name = 1;
  string image_name = 2;
  string image_digest = 3;
  string runtime = 4;
  int32 pid = 5;
  string snapshotter = 6;
  string snapshot_key = 7;
  string lower_dir = 8;
  string upper_dir = 9;
  string work_dir = 10;
  string id = 11;
  string pod_name = 12;
  string pod_namespace = 13;
}

message ContainerdRuntimeContainerMetadata {
  string namespace_name = 1;
  string image_name = 2;
  string image_digest = 3;
  string runtime = 4;
  string id = 5;
  int32 pid = 6;
  string rootfs_path = 7;
}

message WindowsOSVersion {
  string product = 1;
  string full_version = 2;
}

// The additional data found in Homebrew packages.
message HomebrewPackageMetadata {}

// The additional data found in Chrome extensions.
message ChromeExtensionsMetadata {
  string name = 1;
  string description = 2;
  string author_email = 3;
  repeated string host_permissions = 4;
  int32 manifest_version = 5;
  string minimum_chrome_version = 6;
  repeated string permissions = 7;
  string update_url = 8;
}

// The additional data found in VSCode extensions.
message VSCodeExtensionsMetadata {
  string id = 1;
  string publisher_id = 2;
  string publisher_display_name = 3;
  string target_platform = 4;
  bool updated = 5;
  bool is_pre_release_version = 6;
  int64 installed_timestamp = 7;
}

// The additional data found in Podman containers.
message PodmanMetadata {
  map<uint32, Protocol> exposed_ports = 1;
  int32 pid = 2;
  string namespace_name = 3;
  google.protobuf.Timestamp started_time = 4;
  google.protobuf.Timestamp finished_time = 5;
  string status = 6;
  int32 exit_code = 7;
  bool exited = 8;
}

message Protocol {
  repeated string names = 1;
}

message DockerContainersMetadata {
  string image_name = 1;
  string image_digest = 2;
  string id = 3;
  repeated DockerPort ports = 4;
}

message AsdfMetadata {
  string tool_name = 1;
  string tool_version = 2;
}

message NvmMetadata {
  string nodejs_version = 2;
}

message DockerPort {
  string ip = 1;
  uint32 private_port = 2;
  uint32 public_port = 3;
  string type = 4;
}

// The additional data found in Windows Package Manager (Winget) packages.
message WingetPackageMetadata {
  string name = 1;
  string id = 2;
  string version = 3;
  string moniker = 4;
  string channel = 5;
  repeated string tags = 6;
  repeated string commands = 7;
}

// A secret (i.e. credential) found by Veles secret scanning.
message Secret {
  SecretData secret = 1;
  SecretStatus status = 2;
  repeated Location locations = 3;
}

message SecretData {
  oneof secret {
    GCPSAK gcpsak = 1;
    AnthropicWorkspaceAPIKey anthropic_workspace_api_key = 2;
    AnthropicModelAPIKey anthropic_model_api_key = 3;
    PerplexityAPIKey perplexity = 4;
    PrivateKey private_key = 5;
    GrokXAIAPIKey grok_xai_api_key = 6;
    GrokXAIManagementAPIKey grok_xai_management_api_key = 7;
    DockerHubPat docker_hub_pat = 8;
    DigitalOceanAPIToken digitalocean = 9;
    OpenAIAPIKey openai_api_key = 10;
    PostmanAPIKey postman_api_key = 11;
    PostmanCollectionAccessToken postman_collection_access_token = 12;
    AzureAccessToken azure_access_token = 13;
    AzureIdentityToken azure_identity_token = 14;
    TinkKeyset tink_keyset = 15;
    GitlabPat gitlab_pat = 16;
    HashiCorpVaultToken hashicorp_vault_token = 17;
    HashiCorpVaultAppRoleCredentials hashicorp_vault_app_role_credentials = 18;
    GCPAPIKey gcp_api_key = 19;
    HuggingfaceAPIKey hugginface = 20;
    GithubAppRefreshToken github_app_refresh_token = 21;
    StripeSecretKey stripe_secret_key = 22;
    StripeRestrictedKey stripe_restricted_key = 23;
    StripeWebhookSecret stripe_webhook_secret = 24;
    GCPOAuth2ClientCredentials gcp_oauth2_client_credentials = 25;
    GCPOAuth2AccessToken gcp_oauth2_access_token = 26;
    Pgpass pgpass = 27;
  }

  message GCPSAK {
    // Always filled.
    string private_key_id = 1;
    string client_email = 2;
    bytes signature = 3;  // derived from the private_key for validation

    // Filled only when explicitly requested.
    string type = 4;
    string project_id = 5;
    string client_id = 6;
    string auth_uri = 7;
    string token_uri = 8;
    string auth_provider_x509_cert_url = 9;
    string client_x509_cert_url = 10;
    string universe_domain = 11;

    // Should not be filled out unless very explicitly requested accepting the
    // risk that this might accidentally leak the key.
    string private_key = 12;
  }

  message AnthropicWorkspaceAPIKey {
    // The Anthropic Workspace API key (contains "admin01").
    string key = 1;
  }

  message AnthropicModelAPIKey {
    // The Anthropic Model API key (regular API key for model access).
    string key = 1;
  }

  message PerplexityAPIKey {
    string key = 1;
  }

  message GrokXAIAPIKey {
    string key = 1;
  }

  message GrokXAIManagementAPIKey {
    string key = 1;
  }

  message PrivateKey {
    string block = 1;  // PEM/OpenSSH private key block
    bytes der = 2;     // DER-encoded key material
  }

  message AzureAccessToken {
    string token = 1;
  }

  message Pgpass {
    string hostname = 1;
    string port = 2;
    string database = 3;
    string username = 4;
    string password = 5;
  }

  message AzureIdentityToken {
    string token = 1;
  }

  message OpenAIAPIKey {
    string key = 1;
  }

  message DockerHubPat {
    string pat = 1;
    string username = 2;
  }

  message GitlabPat {
    string pat = 1;
  }

  message PostmanAPIKey {
    string key = 1;
  }

  message PostmanCollectionAccessToken {
    string key = 1;
  }

  message DigitalOceanAPIToken {
    string key = 1;
  }

  message GithubAppRefreshToken {
    string token = 1;
  }
  message TinkKeyset {
    string content = 1;  // JSON encoded Tink keyset
  }

  message HashiCorpVaultToken {
    string token = 1;
  }

  message HashiCorpVaultAppRoleCredentials {
    string role_id = 1;
    string secret_id = 2;
    string id =
        3;  // General ID field for uncertain UUID types when context is unclear
  }

  message GCPAPIKey {
    string key = 1;
  }
<<<<<<< HEAD
=======

  message Pgpass {
    string entry = 1;
  }

  message HuggingfaceAPIKey {
    string key = 1;
    string role = 2;
    repeated string fine_grained_scope = 3;
  }

  message StripeSecretKey {
    string key = 1;
  }

  message StripeRestrictedKey {
    string key = 1;
  }

  message StripeWebhookSecret {
    string key = 1;
  }

  message GCPOAuth2ClientCredentials {
    // GCP OAuth2 client ID in format:
    // `12345678901-abcdefghijklmnopqrstuvwxyz.apps.googleusercontent.com`
    string id = 1;
    // GCP OAuth2 client secret, typically 24+ character alphanumeric string
    // prefixed with `GOCSPX-`
    string secret = 2;
  }

  message GCPOAuth2AccessToken {
    // GCP OAuth2 access token, typically in format: "ya29.[alphanumeric_string]"
    string token = 1;
  }
>>>>>>> 0ebd2531
}

message SecretStatus {
  SecretStatusEnum status = 1;
  google.protobuf.Timestamp last_updated = 2;

  enum SecretStatusEnum {
    // The default value for SecretStatusEnum. Set when no validation was
    // attempted.
    UNSPECIFIED = 0;
    // Deprecated. Use UNSPECIFIED instead.
    UNKNOWN = 1 [deprecated = true];
    // The secret is confirmed to be invalid.
    INVALID = 2;
    // The secret is confirmed to be valid.
    VALID = 3;
    // Validating the secret is not supported by the scanner.
    UNSUPPORTED = 4;
    // Validation is supported but the validation failed.
    FAILED = 5;
  }
}

message Location {
  oneof location {
    Filepath filepath = 1;
    FilepathWithLayerDetails filepath_with_layer_details = 2;
    EnvironmentVariable environment_variable = 3;
    ContainerCommand container_command = 4;
  }
}

message Filepath {
  string path = 1;
}

message FilepathWithLayerDetails {
  string path = 1;
  LayerDetails layer_details = 2;
}

message EnvironmentVariable {
  string name = 1;
}

message ContainerCommand {
  string command = 1;
}

message ContainerImageMetadata {
  int32 index = 1;
  // Layers are ordered from the earliest to the latest.
  repeated LayerMetadata layer_metadata = 2;
  // The base images that make up the chain.
  // The first base image is always empty, acting as a placeholder for the
  // scanned image itself. If the scanned image is a base image, there will be
  // no layers pointing to the first base image.
  //
  // The base images are ordered from the biggest base image containing all base
  // images to the smallest. e.g. [empty, postgresql, alpine]
  repeated BaseImageChain base_image_chains = 3;
}

message BaseImageChain {
  // List of potential base images (repositories that have a matching ChainID).
  repeated BaseImageDetails base_images = 1;
  // Chain ID of the last layer in the image.
  string chain_id = 2;
}

message BaseImageDetails {
  // Name of the image. (e.g. `debian`, `circleci/node`)
  string repository = 1;
  // Name of the registry. (e.g. `docker.io`, `ghcr.io`)
  string registry = 2;
  // Name of the plugin used to extract the base image.
  string plugin = 3;
}

message LayerMetadata {
  // The index of the layer within the ContainerImageMetadata.layer_metadata
  // field.
  int32 index = 1;
  string diff_id = 2;
  string chain_id = 3;
  // The command that was used to build the layer.
  string command = 4;
  // Whether the layer is empty (currently always false).
  bool is_empty = 5;
  // The index of the base image match within the
  // ContainerImageMetadata.base_image_chains field.
  int32 base_image_index = 6;
}<|MERGE_RESOLUTION|>--- conflicted
+++ resolved
@@ -789,12 +789,6 @@
   message GCPAPIKey {
     string key = 1;
   }
-<<<<<<< HEAD
-=======
-
-  message Pgpass {
-    string entry = 1;
-  }
 
   message HuggingfaceAPIKey {
     string key = 1;
@@ -827,7 +821,6 @@
     // GCP OAuth2 access token, typically in format: "ya29.[alphanumeric_string]"
     string token = 1;
   }
->>>>>>> 0ebd2531
 }
 
 message SecretStatus {
