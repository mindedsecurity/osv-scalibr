--- conflicted
+++ resolved
@@ -650,9 +650,6 @@
     OpenAIAPIKey openai_api_key = 10;
     PostmanAPIKey postman_api_key = 11;
     PostmanCollectionAccessToken postman_collection_access_token = 12;
-<<<<<<< HEAD
-    AzureStorageAccountAccessKey azure_storage_account_access_key = 13;
-=======
     AzureAccessToken azure_access_token = 13;
     AzureIdentityToken azure_identity_token = 14;
     TinkKeyset tink_keyset = 15;
@@ -660,7 +657,7 @@
     HashiCorpVaultToken hashicorp_vault_token = 17;
     HashiCorpVaultAppRoleCredentials hashicorp_vault_app_role_credentials = 18;
     GCPAPIKey gcp_api_key = 19;
->>>>>>> f91afc5c
+    AzureStorageAccountAccessKey azure_storage_account_access_key = 20;
   }
 
   message GCPSAK {
