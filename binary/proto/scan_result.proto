/*
 * Copyright 2025 Google LLC
 *
 * Licensed under the Apache License, Version 2.0 (the "License");
 * you may not use this file except in compliance with the License.
 * You may obtain a copy of the License at
 *
 * http://www.apache.org/licenses/LICENSE-2.0
 *
 * Unless required by applicable law or agreed to in writing, software
 * distributed under the License is distributed on an "AS IS" BASIS,
 * WITHOUT WARRANTIES OR CONDITIONS OF ANY KIND, either express or implied.
 * See the License for the specific language governing permissions and
 * limitations under the License.
 */

syntax = "proto3";

package scalibr;

import "google/protobuf/timestamp.proto";

option go_package = "github.com/google/scalibr/binary/proto/scan_result_go_proto";
option java_multiple_files = true;

// Proto file describing the SCALIBR scan results. Whenever this proto is
// modified make sure to regenerate the go_proto file by running
// `make protos`

// The results of a scan incl. scan status and artifacts found.
message ScanResult {
  string version = 1;
  google.protobuf.Timestamp start_time = 2;
  google.protobuf.Timestamp end_time = 3;
  // Status of the overall scan.
  ScanStatus status = 4;
  // Status and versions of the plugins that ran.
  repeated PluginStatus plugin_status = 5;
  // TODO(b/400910349): Remove once integrators stop using these fields.
  repeated Package inventories_deprecated = 6 [deprecated = true];
  repeated GenericFinding findings_deprecated = 7 [deprecated = true];
  Inventory inventory = 8;
}

// The artifacts (e.g. software inventory, security findings) that a scan found.
message Inventory {
  repeated Package packages = 1;
  repeated GenericFinding generic_findings = 2;
  repeated Secret secrets = 3;
}

message ScanStatus {
  ScanStatusEnum status = 1;
  string failure_reason = 2;
  enum ScanStatusEnum {
    UNSPECIFIED = 0;
    SUCCEEDED = 1;
    PARTIALLY_SUCCEEDED = 2;
    FAILED = 3;
  }
}

message PluginStatus {
  string name = 1;
  int32 version = 2;
  ScanStatus status = 3;
}

// A software package or library found by an extractor.
// PURL or CPE needs to be set, maybe both.
message Package {
  reserved 3, 4;
  // Human-readable name of the software, to be used for things like logging.
  // For vuln matching, use the name from metadata.
  string name = 11;
  // Version of the package.
  string version = 12;
  // Source code level package identifiers.
  SourceCodeIdentifier source_code = 26;
  // Package URL of the software.
  Purl purl = 1;
  // Ecosystem - For software packages this corresponds to an OSV ecosystem
  // value, e.g. PyPI.
  string ecosystem = 27;
  // Paths or source of files related to the package.
  repeated string locations = 2;
  // TODO(b/400910349): Remove once integrators stop using these fields.
  string extractor_deprecated = 10 [deprecated = true];
  // The names of the plugins that found this software. Set by the
  // core library.
  repeated string plugins = 49;
  // The additional data found in the package.
  // LINT.IfChange
  oneof metadata {
    PythonPackageMetadata python_metadata = 5;
    JavascriptPackageJSONMetadata javascript_metadata = 6;
    APKPackageMetadata apk_metadata = 7;
    DPKGPackageMetadata dpkg_metadata = 8;
    RPMPackageMetadata rpm_metadata = 9;
    COSPackageMetadata cos_metadata = 13;
    DEPSJSONMetadata depsjson_metadata = 40;
    SPDXPackageMetadata spdx_metadata = 14;
    JavaArchiveMetadata java_archive_metadata = 15;
    JavaLockfileMetadata java_lockfile_metadata = 31;
    PACMANPackageMetadata pacman_metadata = 36;
    NixPackageMetadata nix_metadata = 37;
    KernelModuleMetadata kernel_module_metadata = 38;
    VmlinuzMetadata vmlinuz_metadata = 39;
    PortagePackageMetadata portage_metadata = 41;
    OSVPackageMetadata osv_metadata = 16;
    NetportsMetadata netports_metadata = 45;
    PythonRequirementsMetadata python_requirements_metadata = 21;
    PythonSetupMetadata python_setup_metadata = 44;
    ContainerdContainerMetadata containerd_container_metadata = 22;
    SNAPPackageMetadata snap_metadata = 23;
    FlatpakPackageMetadata flatpak_metadata = 24;
    MacAppsMetadata mac_apps_metadata = 34;
    ContainerdRuntimeContainerMetadata containerd_runtime_container_metadata =
        25;
    CDXPackageMetadata cdx_metadata = 30;
    WindowsOSVersion windows_os_version_metadata = 33;
    HomebrewPackageMetadata homebrew_metadata = 42;
    ChromeExtensionsMetadata chrome_extensions_metadata = 47;
    VSCodeExtensionsMetadata vscode_extensions_metadata = 46;
    PodmanMetadata podman_metadata = 50;
    DockerContainersMetadata docker_containers_metadata = 48;
    MacportsPackageMetadata macports_metadata = 53;
    WingetPackageMetadata winget_metadata = 54;
    AsdfMetadata asdf_metadata = 55;
  }
  // LINT.ThenChange(/binary/proto/package_metadata.go)

  // Deprecated - use exploitability_signals instead
  // TODO(b/400910349): Remove once integrators stop using this.
  repeated AnnotationEnum annotations_deprecated = 28 [deprecated = true];
  // Signals to indicate that specific vulnerabilities are not applicable to
  // this package.
  repeated PackageExploitabilitySignal exploitability_signals = 51;
  enum AnnotationEnum {
    UNSPECIFIED = 0;
    TRANSITIONAL = 1;
    INSIDE_OS_PACKAGE = 2;
    INSIDE_CACHE_DIR = 3;
  }

  // Details about the layer a package was found in. This should be set only for
  // container image scanning.
  LayerDetails layer_details = 35;

  // Software licenses information
  repeated string licenses = 52;
}

// Additional identifiers for source code software packages (e.g. NPM).
message SourceCodeIdentifier {
  string repo = 1;
  string commit = 2;
}

// Details about the layer a package was found in.
message LayerDetails {
  // The index of the layer in the container image.
  int32 index = 1;
  // The diff ID (typically a sha256 hash) of the layer in the container image.
  string diff_id = 2;
  // The layer chain ID (sha256 hash) of the layer in the container image.
  // https://github.com/opencontainers/image-spec/blob/main/config.md#layer-chainid
  string chain_id = 5;
  // The layer build command that was used to build the layer. This may not be
  // found in all layers depending on how the container image is built.
  string command = 3;
  // Denotes whether the layer is in the base image.
  bool in_base_image = 4;
}

// PackageExploitabilitySignal is used to indicate that specific vulnerabilities
// are not applicable to a given package.
message PackageExploitabilitySignal {
  // The name of the plugin (e.g. Annotator) that added this signal.
  string plugin = 1;
  // Reason for exclusion.
  VexJustification justification = 2;
  oneof vuln_filter {
    // Advisory Identifier (CVE, GHSA, ...) and aliases of the vulns that are
    // not applicable to this package.
    VulnIdentifiers vuln_identifiers = 3;
    // Indicates that all vulnerabilities associated with the package are
    // irrelevant.
    bool matches_all_vulns = 4;
  }
}

message VulnIdentifiers {
  repeated string identifiers = 1;
}

// FindingExploitabilitySignal is used to indicate that a finding is not
// exploitable.
message FindingExploitabilitySignal {
  // The name of the plugin (e.g. Annotator) that added this signal.
  string plugin = 1;
  // Reason for exclusion.
  VexJustification justification = 2;
}

// Vuln exclusion reasons - Mirrors the format from the official VEX
// documentation
// (https://www.cisa.gov/sites/default/files/publications/VEX_Status_Justification_Jun22.pdf)
enum VexJustification {
  VEX_JUSTIFICATION_UNSPECIFIED = 0;
  // The vulnerable component is not used in the affected artifact.
  COMPONENT_NOT_PRESENT = 1;
  // The component is used but vulnerable code was removed or not included.
  VULNERABLE_CODE_NOT_PRESENT = 2;
  // Vulnerable code is included but is not executed.
  VULNERABLE_CODE_NOT_IN_EXECUTE_PATH = 3;
  // Vulnerable code is executed but can't be exploited due to program logic.
  VULNERABLE_CODE_CANNOT_BE_CONTROLLED_BY_ADVERSARY = 4;
  // Code can be executed but additional mitigations prevent exploitation.
  INLINE_MITIGATION_ALREADY_EXISTS = 5;
}

// Package URL, see https://github.com/package-url/purl-spec
message Purl {
  // String representation.
  string purl = 1;
  // Package type, e.g. "maven, npm, pypi".
  string type = 2;
  // Package name.
  string name = 3;
  // Package version.
  string version = 4;
  // Name prefix such as a Maven groupid, or Docker image owner.
  string namespace = 5;
  // Extra qualifying data for a package such as an OS, architecture, etc.
  repeated Qualifier qualifiers = 6;
  // Extra subpath within a package, relative to the package root.
  string subpath = 7;
}

message Qualifier {
  string key = 1;
  string value = 2;
}

// Describes generic security findings not associated with any
// specific package, e.g. weak credentials.
message GenericFinding {
  reserved 3;
  // Info specific to the finding. Should always be the same for the same type
  // of finding.
  GenericFindingAdvisory adv = 1;
  // Instance-specific info such as location of the vulnerable files.
  GenericFindingTargetDetails target = 2;
  // The plugins (e.g. Detectors, Enrichers) that found this vuln.
  repeated string plugins = 4;
  // Signals that indicate this finding is not exploitable.
  repeated FindingExploitabilitySignal exploitability_signals = 5;
}

// Describes a security finding and how to remediate it. It should not
// contain any information specific to the target (e.g. which files were
// found vulnerable).
message GenericFindingAdvisory {
  reserved 2, 6;
  // A unique ID for the finding.
  AdvisoryId id = 1;
  string title = 3;
  string description = 4;
  // Remediation instructions, e.g. "update to latest version".
  string recommendation = 5;
  SeverityEnum sev = 7;
}

// A unique identifier per advisory.
message AdvisoryId {
  string publisher = 1;  // e.g. "CVE".
  string reference = 2;  // e.g. "CVE-2023-1234".
}

enum SeverityEnum {
  SEVERITY_UNSPECIFIED = 0;
  MINIMAL = 1;
  LOW = 2;
  MEDIUM = 3;
  HIGH = 4;
  CRITICAL = 5;
}

// Instance-specific details about the generic security finding.
message GenericFindingTargetDetails {
  reserved 1, 2, 3;
  // Free-text info.
  string extra = 4;
}

// The additional data found in python packages.
message PythonPackageMetadata {
  string author = 1;
  string author_email = 2;
}

// The additional data found in npm packages.
message JavascriptPackageJSONMetadata {
  string author = 1;
  repeated string maintainers = 2;
  repeated string contributors = 3;
  bool from_npm_repository = 4;
}

// The additional data found in APK packages.
message APKPackageMetadata {
  reserved 7;

  string package_name = 1;
  string origin_name = 2;
  string os_id = 3;
  string os_version_id = 4;
  string maintainer = 5;
  string architecture = 6;

  reserved "license";
}

// The additional data found in DPKG packages.
// Next ID: 11
message DPKGPackageMetadata {
  string package_name = 1;
  string source_name = 2;
  string source_version = 3;
  string package_version = 4;
  string os_id = 5;
  string os_version_codename = 6;
  string os_version_id = 7;
  string maintainer = 8;
  string architecture = 9;
  string status = 10;
}

// The additional data found in RPM packages.
message RPMPackageMetadata {
  reserved 10;

  string package_name = 1;
  string source_rpm = 2;
  int32 epoch = 3;
  string os_id = 4;
  string os_version_id = 5;
  string os_build_id = 6;
  string os_name = 7;
  string vendor = 8;
  string architecture = 9;

  reserved "license";
}

// The additional data found in COS packages.
message COSPackageMetadata {
  string name = 1;
  string version = 2;
  string category = 3;
  string os_version = 4;
  string os_version_id = 5;
  string ebuild_version = 6;
}

// The additional data found in PACMAN packages.
message PACMANPackageMetadata {
  string package_name = 1;
  string package_version = 2;
  string os_id = 3;
  string os_version_id = 4;
  string package_description = 5;
  string package_dependencies = 6;
}

// The additional data found in Nix packages.
message NixPackageMetadata {
  string package_name = 1;
  string package_version = 2;
  string package_hash = 3;
  string package_output = 4;
  string os_id = 5;
  string os_version_codename = 6;
  string os_version_id = 7;
}

// The additional data found in .NET deps json packages.
message DEPSJSONMetadata {
  string package_name = 1;
  string package_version = 2;
  string type = 3;
}

// The additional data found in SNAP packages.
message SNAPPackageMetadata {
  string name = 1;
  string version = 2;
  string grade = 3;
  string type = 4;
  repeated string architectures = 5;
  string os_id = 6;
  string os_version_codename = 7;
  string os_version_id = 8;
}

// The additional data found in portage packages.
message PortagePackageMetadata {
  string package_name = 1;
  string package_version = 2;
  string os_id = 3;
  string os_version_id = 4;
}

// The additional data found in Flatpak packages.
message FlatpakPackageMetadata {
  string package_name = 1;
  string package_id = 2;
  string package_version = 3;
  string release_date = 4;
  string os_name = 5;
  string os_id = 6;
  string os_version_id = 7;
  string os_build_id = 8;
  string developer = 9;
}

// The additional data found in MODULE packages.
message KernelModuleMetadata {
  string package_name = 1;
  string package_version = 2;
  string package_vermagic = 3;
  string package_source_version_identifier = 4;
  string os_id = 5;
  string os_version_codename = 6;
  string os_version_id = 7;
  string package_author = 8;
}

// The additional data found in Vmlinuz packages.
message VmlinuzMetadata {
  string name = 1;
  string version = 2;
  string architecture = 3;
  string extended_version = 4;
  string format = 5;
  int32 swap_device = 6;
  int32 root_device = 7;
  string video_mode = 8;
  string os_id = 9;
  string os_version_codename = 10;
  string os_version_id = 11;
  bool rw_root_fs = 12;
}

// The additional data found in Mac Applications.
message MacAppsMetadata {
  string bundle_display_name = 1;
  string bundle_identifier = 2;
  string bundle_short_version_string = 3;
  string bundle_executable = 4;
  string bundle_name = 5;
  string bundle_package_type = 6;
  string bundle_signature = 7;
  string bundle_version = 8;
  string product_id = 9;
  string update_url = 10;
}

// The additional data found in Macports packages.
message MacportsPackageMetadata {
  string package_name = 1;
  string package_version = 2;
  string package_revision = 3;
}

// The additional data for packages extracted from SPDX files.
message SPDXPackageMetadata {
  Purl purl = 1;
  repeated string cpes = 2;
}

// The additional data for packages extracted from CDX files.
message CDXPackageMetadata {
  Purl purl = 1;
  repeated string cpes = 2;
}

// The additional data found in Java JAR packages.
message JavaArchiveMetadata {
  string artifact_id = 2;
  string group_id = 3;
  string sha1 = 4;
}

// The additional data found in Java lockfiles.
message JavaLockfileMetadata {
  string artifact_id = 1;
  string group_id = 2;
  repeated string dep_group_vals = 3;
  bool is_transitive = 4;
}

// The additional data for packages extracted by an OSV extractor wrapper.
message OSVPackageMetadata {
  string purl_type = 1;
  string commit = 2;
  string ecosystem = 3;
  string compare_as = 4;
}

message PythonRequirementsMetadata {
  repeated string hash_checking_mode_values = 1;
  string version_comparator = 2;
  string requirement = 3;
}

message PythonSetupMetadata {
  string version_comparator = 2;
}

// Used to report open ports on a system.
message NetportsMetadata {
  uint32 port = 1;
  string protocol = 2;
  string command_line = 3;
}

message ContainerdContainerMetadata {
  string namespace_name = 1;
  string image_name = 2;
  string image_digest = 3;
  string runtime = 4;
  int32 pid = 5;
  string snapshotter = 6;
  string snapshot_key = 7;
  string lower_dir = 8;
  string upper_dir = 9;
  string work_dir = 10;
  string id = 11;
  string pod_name = 12;
  string pod_namespace = 13;
}

message ContainerdRuntimeContainerMetadata {
  string namespace_name = 1;
  string image_name = 2;
  string image_digest = 3;
  string runtime = 4;
  string id = 5;
  int32 pid = 6;
  string rootfs_path = 7;
}

message WindowsOSVersion {
  string product = 1;
  string full_version = 2;
}

// The additional data found in Homebrew packages.
message HomebrewPackageMetadata {}

// The additional data found in Chrome extensions.
message ChromeExtensionsMetadata {
  string name = 1;
  string description = 2;
  string author_email = 3;
  repeated string host_permissions = 4;
  int32 manifest_version = 5;
  string minimum_chrome_version = 6;
  repeated string permissions = 7;
  string update_url = 8;
}

// The additional data found in VSCode extensions.
message VSCodeExtensionsMetadata {
  string id = 1;
  string publisher_id = 2;
  string publisher_display_name = 3;
  string target_platform = 4;
  bool updated = 5;
  bool is_pre_release_version = 6;
  int64 installed_timestamp = 7;
}

// The additional data found in Podman containers.
message PodmanMetadata {
  map<uint32, Protocol> exposed_ports = 1;
  int32 pid = 2;
  string namespace_name = 3;
  google.protobuf.Timestamp started_time = 4;
  google.protobuf.Timestamp finished_time = 5;
  string status = 6;
  int32 exit_code = 7;
  bool exited = 8;
}

message Protocol {
  repeated string names = 1;
}

message DockerContainersMetadata {
  string image_name = 1;
  string image_digest = 2;
  string id = 3;
  repeated DockerPort ports = 4;
}

message AsdfMetadata {
  string tool_name = 1;
  string tool_version = 2;
}

message DockerPort {
  string ip = 1;
  uint32 private_port = 2;
  uint32 public_port = 3;
  string type = 4;
}

// The additional data found in Windows Package Manager (Winget) packages.
message WingetPackageMetadata {
  string name = 1;
  string id = 2;
  string version = 3;
  string moniker = 4;
  string channel = 5;
  repeated string tags = 6;
  repeated string commands = 7;
}

// A secret (i.e. credential) found by Veles secret scanning.
message Secret {
  SecretData secret = 1;
  SecretStatus status = 2;
  repeated Location locations = 3;
}

message SecretData {
  oneof secret {
    GCPSAK gcpsak = 1;
    AnthropicWorkspaceAPIKey anthropic_workspace_api_key = 2;
    AnthropicModelAPIKey anthropic_model_api_key = 3;
    PerplexityAPIKey perplexity = 4;
    PrivateKey private_key = 5;
    GrokXAIAPIKey grok_xai_api_key = 6;
    GrokXAIManagementAPIKey grok_xai_management_api_key = 7;
    DockerHubPat docker_hub_pat = 8;
    DigitalOceanAPIToken digitalocean = 9;
<<<<<<< HEAD
    OpenAIAPIKey openai_api_key = 10;
    PostmanAPIKey postman_api_key = 11;
    PostmanCollectionAccessToken postman_collection_access_token = 12;
    AzureAccessToken azure_access_token = 13;
    AzureIdentityToken azure_identity_token = 14;
    TinkKeyset tink_keyset = 15;
    GitlabPat gitlab_pat = 16;
    HashiCorpVaultToken hashicorp_vault_token = 17;
    HashiCorpVaultAppRoleCredentials hashicorp_vault_app_role_credentials = 18;
    GCPAPIKey gcp_api_key = 19;
    HuggingfaceAPIKey hugginface = 20;
    GithubAppServerToServerToken github_app_server_to_server_token = 22;
    GithubAppRefreshToken github_app_refresh_token = 23;
    GithubPersonalAccessToken github_personal_access_token = 24;
=======
    GithubAppRefreshToken github_app_refresh_token = 10;
    GithubAppUserToServerToken github_app_user_to_server_token = 11;
>>>>>>> acdfd35c
  }

  message GCPSAK {
    // Always filled.
    string private_key_id = 1;
    string client_email = 2;
    bytes signature = 3;  // derived from the private_key for validation

    // Filled only when explicitly requested.
    string type = 4;
    string project_id = 5;
    string client_id = 6;
    string auth_uri = 7;
    string token_uri = 8;
    string auth_provider_x509_cert_url = 9;
    string client_x509_cert_url = 10;
    string universe_domain = 11;

    // Should not be filled out unless very explicitly requested accepting the
    // risk that this might accidentally leak the key.
    string private_key = 12;
  }

  message AnthropicWorkspaceAPIKey {
    // The Anthropic Workspace API key (contains "admin01").
    string key = 1;
  }

  message AnthropicModelAPIKey {
    // The Anthropic Model API key (regular API key for model access).
    string key = 1;
  }

  message PerplexityAPIKey {
    string key = 1;
  }

  message GrokXAIAPIKey {
    string key = 1;
  }

  message GrokXAIManagementAPIKey {
    string key = 1;
  }

  message PrivateKey {
    string block = 1;  // PEM/OpenSSH private key block
    bytes der = 2;     // DER-encoded key material
  }

  message AzureAccessToken {
    string token = 1;
  }

  message AzureIdentityToken {
    string token = 1;
  }

  message OpenAIAPIKey {
    string key = 1;
  }

  message DockerHubPat {
    string pat = 1;
    string username = 2;
  }

  message GitlabPat {
    string pat = 1;
  }

  message PostmanAPIKey {
    string key = 1;
  }

  message PostmanCollectionAccessToken {
    string key = 1;
  }

  message DigitalOceanAPIToken {
    string key = 1;
  }

  message GithubAppRefreshToken {
    string token = 1;
  }

<<<<<<< HEAD
  message GithubPersonalAccessToken {
    string token = 1;
  }

  message GithubAppServerToServerToken {
    string token = 1;
  }

  message TinkKeyset {
    string content = 1;  // JSON encoded Tink keyset
  }

  message HashiCorpVaultToken {
    string token = 1;
  }

  message HashiCorpVaultAppRoleCredentials {
    string role_id = 1;
    string secret_id = 2;
    string id =
        3;  // General ID field for uncertain UUID types when context is unclear
  }

  message GCPAPIKey {
    string key = 1;
  }

  message HuggingfaceAPIKey {
    string key = 1;
    string role = 2;
    repeated string fine_grained_scope = 3;
  }
=======
  message GithubAppUserToServerToken {
    string token = 1;
  }
>>>>>>> acdfd35c
}

message SecretStatus {
  SecretStatusEnum status = 1;
  google.protobuf.Timestamp last_updated = 2;

  enum SecretStatusEnum {
    // The default value for SecretStatusEnum. Set when no validation was
    // attempted.
    UNSPECIFIED = 0;
    // Deprecated. Use UNSPECIFIED instead.
    UNKNOWN = 1 [deprecated = true];
    // The secret is confirmed to be invalid.
    INVALID = 2;
    // The secret is confirmed to be valid.
    VALID = 3;
    // Validating the secret is not supported by the scanner.
    UNSUPPORTED = 4;
    // Validation is supported but the validation failed.
    FAILED = 5;
  }
}

message Location {
  oneof location {
    Filepath filepath = 1;
    FilepathWithLayerDetails filepath_with_layer_details = 2;
    EnvironmentVariable environment_variable = 3;
    ContainerCommand container_command = 4;
  }
}

message Filepath {
  string path = 1;
}

message FilepathWithLayerDetails {
  string path = 1;
  LayerDetails layer_details = 2;
}

message EnvironmentVariable {
  string name = 1;
}

message ContainerCommand {
  string command = 1;
}<|MERGE_RESOLUTION|>--- conflicted
+++ resolved
@@ -647,7 +647,6 @@
     GrokXAIManagementAPIKey grok_xai_management_api_key = 7;
     DockerHubPat docker_hub_pat = 8;
     DigitalOceanAPIToken digitalocean = 9;
-<<<<<<< HEAD
     OpenAIAPIKey openai_api_key = 10;
     PostmanAPIKey postman_api_key = 11;
     PostmanCollectionAccessToken postman_collection_access_token = 12;
@@ -662,10 +661,7 @@
     GithubAppServerToServerToken github_app_server_to_server_token = 22;
     GithubAppRefreshToken github_app_refresh_token = 23;
     GithubPersonalAccessToken github_personal_access_token = 24;
-=======
-    GithubAppRefreshToken github_app_refresh_token = 10;
-    GithubAppUserToServerToken github_app_user_to_server_token = 11;
->>>>>>> acdfd35c
+    GithubAppUserToServerToken github_app_user_to_server_token = 25;
   }
 
   message GCPSAK {
@@ -753,7 +749,6 @@
     string token = 1;
   }
 
-<<<<<<< HEAD
   message GithubPersonalAccessToken {
     string token = 1;
   }
@@ -786,11 +781,9 @@
     string role = 2;
     repeated string fine_grained_scope = 3;
   }
-=======
   message GithubAppUserToServerToken {
     string token = 1;
   }
->>>>>>> acdfd35c
 }
 
 message SecretStatus {
