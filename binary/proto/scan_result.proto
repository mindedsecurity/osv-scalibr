--- conflicted
+++ resolved
@@ -633,14 +633,11 @@
 message SecretData {
   oneof secret {
     GCPSAK gcpsak = 1;
-<<<<<<< HEAD
-    DigitalOceanAPIToken digitalocean = 2;
-=======
     AnthropicWorkspaceAPIKey anthropic_workspace_api_key = 2;
     AnthropicModelAPIKey anthropic_model_api_key = 3;
     PerplexityAPIKey perplexity = 4;
     PrivateKey private_key = 5;
->>>>>>> e1df6d30
+    DigitalOceanAPIToken digitalocean = 6;
   }
 
   message DigitalOceanAPIToken {
