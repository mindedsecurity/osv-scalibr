/*
 * Copyright 2025 Google LLC
 *
 * Licensed under the Apache License, Version 2.0 (the "License");
 * you may not use this file except in compliance with the License.
 * You may obtain a copy of the License at
 *
 * http://www.apache.org/licenses/LICENSE-2.0
 *
 * Unless required by applicable law or agreed to in writing, software
 * distributed under the License is distributed on an "AS IS" BASIS,
 * WITHOUT WARRANTIES OR CONDITIONS OF ANY KIND, either express or implied.
 * See the License for the specific language governing permissions and
 * limitations under the License.
 */

syntax = "proto3";

package scalibr;

import "google/protobuf/timestamp.proto";

option go_package = "github.com/google/scalibr/binary/proto/scan_result_go_proto";
option java_multiple_files = true;

// Proto file describing the SCALIBR scan results. Whenever this proto is
// modified make sure to regenerate the go_proto file by running
// `make protos`

// The results of a scan incl. scan status and artifacts found.
message ScanResult {
  string version = 1;
  google.protobuf.Timestamp start_time = 2;
  google.protobuf.Timestamp end_time = 3;
  // Status of the overall scan.
  ScanStatus status = 4;
  // Status and versions of the plugins that ran.
  repeated PluginStatus plugin_status = 5;
  // TODO(b/400910349): Remove once integrators stop using these fields.
  repeated Package inventories_deprecated = 6 [deprecated = true];
  repeated GenericFinding findings_deprecated = 7 [deprecated = true];
  Inventory inventory = 8;
}

// The artifacts (e.g. software inventory, security findings) that a scan found.
message Inventory {
  repeated Package packages = 1;
  repeated GenericFinding generic_findings = 2;
  repeated Secret secrets = 3;
}

message ScanStatus {
  ScanStatusEnum status = 1;
  string failure_reason = 2;
  enum ScanStatusEnum {
    UNSPECIFIED = 0;
    SUCCEEDED = 1;
    PARTIALLY_SUCCEEDED = 2;
    FAILED = 3;
  }
}

message PluginStatus {
  string name = 1;
  int32 version = 2;
  ScanStatus status = 3;
}

// A software package or library found by an extractor.
// PURL or CPE needs to be set, maybe both.
message Package {
  reserved 3, 4;
  // Human-readable name of the software, to be used for things like logging.
  // For vuln matching, use the name from metadata.
  string name = 11;
  // Version of the package.
  string version = 12;
  // Source code level package identifiers.
  SourceCodeIdentifier source_code = 26;
  // Package URL of the software.
  Purl purl = 1;
  // Ecosystem - For software packages this corresponds to an OSV ecosystem
  // value, e.g. PyPI.
  string ecosystem = 27;
  // Paths or source of files related to the package.
  repeated string locations = 2;
  // TODO(b/400910349): Remove once integrators stop using these fields.
  string extractor_deprecated = 10 [deprecated = true];
  // The names of the plugins that found this software. Set by the
  // core library.
  repeated string plugins = 49;
  // The additional data found in the package.
  // LINT.IfChange
  oneof metadata {
    PythonPackageMetadata python_metadata = 5;
    JavascriptPackageJSONMetadata javascript_metadata = 6;
    APKPackageMetadata apk_metadata = 7;
    DPKGPackageMetadata dpkg_metadata = 8;
    RPMPackageMetadata rpm_metadata = 9;
    COSPackageMetadata cos_metadata = 13;
    DEPSJSONMetadata depsjson_metadata = 40;
    SPDXPackageMetadata spdx_metadata = 14;
    JavaArchiveMetadata java_archive_metadata = 15;
    JavaLockfileMetadata java_lockfile_metadata = 31;
    PACMANPackageMetadata pacman_metadata = 36;
    NixPackageMetadata nix_metadata = 37;
    KernelModuleMetadata kernel_module_metadata = 38;
    VmlinuzMetadata vmlinuz_metadata = 39;
    PortagePackageMetadata portage_metadata = 41;
    OSVPackageMetadata osv_metadata = 16;
    NetportsMetadata netports_metadata = 45;
    PythonRequirementsMetadata python_requirements_metadata = 21;
    PythonSetupMetadata python_setup_metadata = 44;
    ContainerdContainerMetadata containerd_container_metadata = 22;
    SNAPPackageMetadata snap_metadata = 23;
    FlatpakPackageMetadata flatpak_metadata = 24;
    MacAppsMetadata mac_apps_metadata = 34;
    ContainerdRuntimeContainerMetadata containerd_runtime_container_metadata =
        25;
    CDXPackageMetadata cdx_metadata = 30;
    WindowsOSVersion windows_os_version_metadata = 33;
    HomebrewPackageMetadata homebrew_metadata = 42;
    ChromeExtensionsMetadata chrome_extensions_metadata = 47;
    VSCodeExtensionsMetadata vscode_extensions_metadata = 46;
    PodmanMetadata podman_metadata = 50;
    DockerContainersMetadata docker_containers_metadata = 48;
    MacportsPackageMetadata macports_metadata = 53;
    WingetPackageMetadata winget_metadata = 54;
    AsdfMetadata asdf_metadata = 55;
  }
  // LINT.ThenChange(/binary/proto/package_metadata.go)

  // Deprecated - use exploitability_signals instead
  // TODO(b/400910349): Remove once integrators stop using this.
  repeated AnnotationEnum annotations_deprecated = 28 [deprecated = true];
  // Signals to indicate that specific vulnerabilities are not applicable to
  // this package.
  repeated PackageExploitabilitySignal exploitability_signals = 51;
  enum AnnotationEnum {
    UNSPECIFIED = 0;
    TRANSITIONAL = 1;
    INSIDE_OS_PACKAGE = 2;
    INSIDE_CACHE_DIR = 3;
  }

  // Details about the layer a package was found in. This should be set only for
  // container image scanning.
  LayerDetails layer_details = 35;

  // Software licenses information
  repeated string licenses = 52;
}

// Additional identifiers for source code software packages (e.g. NPM).
message SourceCodeIdentifier {
  string repo = 1;
  string commit = 2;
}

// Details about the layer a package was found in.
message LayerDetails {
  // The index of the layer in the container image.
  int32 index = 1;
  // The diff ID (typically a sha256 hash) of the layer in the container image.
  string diff_id = 2;
  // The layer chain ID (sha256 hash) of the layer in the container image.
  // https://github.com/opencontainers/image-spec/blob/main/config.md#layer-chainid
  string chain_id = 5;
  // The layer build command that was used to build the layer. This may not be
  // found in all layers depending on how the container image is built.
  string command = 3;
  // Denotes whether the layer is in the base image.
  bool in_base_image = 4;
}

// PackageExploitabilitySignal is used to indicate that specific vulnerabilities
// are not applicable to a given package.
message PackageExploitabilitySignal {
  // The name of the plugin (e.g. Annotator) that added this signal.
  string plugin = 1;
  // Reason for exclusion.
  VexJustification justification = 2;
  oneof vuln_filter {
    // Advisory Identifier (CVE, GHSA, ...) and aliases of the vulns that are
    // not applicable to this package.
    VulnIdentifiers vuln_identifiers = 3;
    // Indicates that all vulnerabilities associated with the package are
    // irrelevant.
    bool matches_all_vulns = 4;
  }
}

message VulnIdentifiers {
  repeated string identifiers = 1;
}

// FindingExploitabilitySignal is used to indicate that a finding is not
// exploitable.
message FindingExploitabilitySignal {
  // The name of the plugin (e.g. Annotator) that added this signal.
  string plugin = 1;
  // Reason for exclusion.
  VexJustification justification = 2;
}

// Vuln exclusion reasons - Mirrors the format from the official VEX
// documentation
// (https://www.cisa.gov/sites/default/files/publications/VEX_Status_Justification_Jun22.pdf)
enum VexJustification {
  VEX_JUSTIFICATION_UNSPECIFIED = 0;
  // The vulnerable component is not used in the affected artifact.
  COMPONENT_NOT_PRESENT = 1;
  // The component is used but vulnerable code was removed or not included.
  VULNERABLE_CODE_NOT_PRESENT = 2;
  // Vulnerable code is included but is not executed.
  VULNERABLE_CODE_NOT_IN_EXECUTE_PATH = 3;
  // Vulnerable code is executed but can't be exploited due to program logic.
  VULNERABLE_CODE_CANNOT_BE_CONTROLLED_BY_ADVERSARY = 4;
  // Code can be executed but additional mitigations prevent exploitation.
  INLINE_MITIGATION_ALREADY_EXISTS = 5;
}

// Package URL, see https://github.com/package-url/purl-spec
message Purl {
  // String representation.
  string purl = 1;
  // Package type, e.g. "maven, npm, pypi".
  string type = 2;
  // Package name.
  string name = 3;
  // Package version.
  string version = 4;
  // Name prefix such as a Maven groupid, or Docker image owner.
  string namespace = 5;
  // Extra qualifying data for a package such as an OS, architecture, etc.
  repeated Qualifier qualifiers = 6;
  // Extra subpath within a package, relative to the package root.
  string subpath = 7;
}

message Qualifier {
  string key = 1;
  string value = 2;
}

// Describes generic security findings not associated with any
// specific package, e.g. weak credentials.
message GenericFinding {
  reserved 3;
  // Info specific to the finding. Should always be the same for the same type
  // of finding.
  GenericFindingAdvisory adv = 1;
  // Instance-specific info such as location of the vulnerable files.
  GenericFindingTargetDetails target = 2;
  // The plugins (e.g. Detectors, Enrichers) that found this vuln.
  repeated string plugins = 4;
  // Signals that indicate this finding is not exploitable.
  repeated FindingExploitabilitySignal exploitability_signals = 5;
}

// Describes a security finding and how to remediate it. It should not
// contain any information specific to the target (e.g. which files were
// found vulnerable).
message GenericFindingAdvisory {
  reserved 2, 6;
  // A unique ID for the finding.
  AdvisoryId id = 1;
  string title = 3;
  string description = 4;
  // Remediation instructions, e.g. "update to latest version".
  string recommendation = 5;
  SeverityEnum sev = 7;
}

// A unique identifier per advisory.
message AdvisoryId {
  string publisher = 1;  // e.g. "CVE".
  string reference = 2;  // e.g. "CVE-2023-1234".
}

enum SeverityEnum {
  SEVERITY_UNSPECIFIED = 0;
  MINIMAL = 1;
  LOW = 2;
  MEDIUM = 3;
  HIGH = 4;
  CRITICAL = 5;
}

// Instance-specific details about the generic security finding.
message GenericFindingTargetDetails {
  reserved 1, 2, 3;
  // Free-text info.
  string extra = 4;
}

// The additional data found in python packages.
message PythonPackageMetadata {
  string author = 1;
  string author_email = 2;
}

// The additional data found in npm packages.
message JavascriptPackageJSONMetadata {
  string author = 1;
  repeated string maintainers = 2;
  repeated string contributors = 3;
  bool from_npm_repository = 4;
}

// The additional data found in APK packages.
message APKPackageMetadata {
  reserved 7;

  string package_name = 1;
  string origin_name = 2;
  string os_id = 3;
  string os_version_id = 4;
  string maintainer = 5;
  string architecture = 6;

  reserved "license";
}

// The additional data found in DPKG packages.
// Next ID: 11
message DPKGPackageMetadata {
  string package_name = 1;
  string source_name = 2;
  string source_version = 3;
  string package_version = 4;
  string os_id = 5;
  string os_version_codename = 6;
  string os_version_id = 7;
  string maintainer = 8;
  string architecture = 9;
  string status = 10;
}

// The additional data found in RPM packages.
message RPMPackageMetadata {
  reserved 10;

  string package_name = 1;
  string source_rpm = 2;
  int32 epoch = 3;
  string os_id = 4;
  string os_version_id = 5;
  string os_build_id = 6;
  string os_name = 7;
  string vendor = 8;
  string architecture = 9;

  reserved "license";
}

// The additional data found in COS packages.
message COSPackageMetadata {
  string name = 1;
  string version = 2;
  string category = 3;
  string os_version = 4;
  string os_version_id = 5;
  string ebuild_version = 6;
}

// The additional data found in PACMAN packages.
message PACMANPackageMetadata {
  string package_name = 1;
  string package_version = 2;
  string os_id = 3;
  string os_version_id = 4;
  string package_description = 5;
  string package_dependencies = 6;
}

// The additional data found in Nix packages.
message NixPackageMetadata {
  string package_name = 1;
  string package_version = 2;
  string package_hash = 3;
  string package_output = 4;
  string os_id = 5;
  string os_version_codename = 6;
  string os_version_id = 7;
}

// The additional data found in .NET deps json packages.
message DEPSJSONMetadata {
  string package_name = 1;
  string package_version = 2;
  string type = 3;
}

// The additional data found in SNAP packages.
message SNAPPackageMetadata {
  string name = 1;
  string version = 2;
  string grade = 3;
  string type = 4;
  repeated string architectures = 5;
  string os_id = 6;
  string os_version_codename = 7;
  string os_version_id = 8;
}

// The additional data found in portage packages.
message PortagePackageMetadata {
  string package_name = 1;
  string package_version = 2;
  string os_id = 3;
  string os_version_id = 4;
}

// The additional data found in Flatpak packages.
message FlatpakPackageMetadata {
  string package_name = 1;
  string package_id = 2;
  string package_version = 3;
  string release_date = 4;
  string os_name = 5;
  string os_id = 6;
  string os_version_id = 7;
  string os_build_id = 8;
  string developer = 9;
}

// The additional data found in MODULE packages.
message KernelModuleMetadata {
  string package_name = 1;
  string package_version = 2;
  string package_vermagic = 3;
  string package_source_version_identifier = 4;
  string os_id = 5;
  string os_version_codename = 6;
  string os_version_id = 7;
  string package_author = 8;
}

// The additional data found in Vmlinuz packages.
message VmlinuzMetadata {
  string name = 1;
  string version = 2;
  string architecture = 3;
  string extended_version = 4;
  string format = 5;
  int32 swap_device = 6;
  int32 root_device = 7;
  string video_mode = 8;
  string os_id = 9;
  string os_version_codename = 10;
  string os_version_id = 11;
  bool rw_root_fs = 12;
}

// The additional data found in Mac Applications.
message MacAppsMetadata {
  string bundle_display_name = 1;
  string bundle_identifier = 2;
  string bundle_short_version_string = 3;
  string bundle_executable = 4;
  string bundle_name = 5;
  string bundle_package_type = 6;
  string bundle_signature = 7;
  string bundle_version = 8;
  string product_id = 9;
  string update_url = 10;
}

// The additional data found in Macports packages.
message MacportsPackageMetadata {
  string package_name = 1;
  string package_version = 2;
  string package_revision = 3;
}

// The additional data for packages extracted from SPDX files.
message SPDXPackageMetadata {
  Purl purl = 1;
  repeated string cpes = 2;
}

// The additional data for packages extracted from CDX files.
message CDXPackageMetadata {
  Purl purl = 1;
  repeated string cpes = 2;
}

// The additional data found in Java JAR packages.
message JavaArchiveMetadata {
  string artifact_id = 2;
  string group_id = 3;
  string sha1 = 4;
}

// The additional data found in Java lockfiles.
message JavaLockfileMetadata {
  string artifact_id = 1;
  string group_id = 2;
  repeated string dep_group_vals = 3;
  bool is_transitive = 4;
}

// The additional data for packages extracted by an OSV extractor wrapper.
message OSVPackageMetadata {
  string purl_type = 1;
  string commit = 2;
  string ecosystem = 3;
  string compare_as = 4;
}

message PythonRequirementsMetadata {
  repeated string hash_checking_mode_values = 1;
  string version_comparator = 2;
  string requirement = 3;
}

message PythonSetupMetadata {
  string version_comparator = 2;
}

// Used to report open ports on a system.
message NetportsMetadata {
  uint32 port = 1;
  string protocol = 2;
  string command_line = 3;
}

message ContainerdContainerMetadata {
  string namespace_name = 1;
  string image_name = 2;
  string image_digest = 3;
  string runtime = 4;
  int32 pid = 5;
  string snapshotter = 6;
  string snapshot_key = 7;
  string lower_dir = 8;
  string upper_dir = 9;
  string work_dir = 10;
  string id = 11;
  string pod_name = 12;
  string pod_namespace = 13;
}

message ContainerdRuntimeContainerMetadata {
  string namespace_name = 1;
  string image_name = 2;
  string image_digest = 3;
  string runtime = 4;
  string id = 5;
  int32 pid = 6;
  string rootfs_path = 7;
}

message WindowsOSVersion {
  string product = 1;
  string full_version = 2;
}

// The additional data found in Homebrew packages.
message HomebrewPackageMetadata {}

// The additional data found in Chrome extensions.
message ChromeExtensionsMetadata {
  string name = 1;
  string description = 2;
  string author_email = 3;
  repeated string host_permissions = 4;
  int32 manifest_version = 5;
  string minimum_chrome_version = 6;
  repeated string permissions = 7;
  string update_url = 8;
}

// The additional data found in VSCode extensions.
message VSCodeExtensionsMetadata {
  string id = 1;
  string publisher_id = 2;
  string publisher_display_name = 3;
  string target_platform = 4;
  bool updated = 5;
  bool is_pre_release_version = 6;
  int64 installed_timestamp = 7;
}

// The additional data found in Podman containers.
message PodmanMetadata {
  map<uint32, Protocol> exposed_ports = 1;
  int32 pid = 2;
  string namespace_name = 3;
  google.protobuf.Timestamp started_time = 4;
  google.protobuf.Timestamp finished_time = 5;
  string status = 6;
  int32 exit_code = 7;
  bool exited = 8;
}

message Protocol {
  repeated string names = 1;
}

message DockerContainersMetadata {
  string image_name = 1;
  string image_digest = 2;
  string id = 3;
  repeated DockerPort ports = 4;
}

message AsdfMetadata {
  string tool_name = 1;
  string tool_version = 2;
}

message DockerPort {
  string ip = 1;
  uint32 private_port = 2;
  uint32 public_port = 3;
  string type = 4;
}

// The additional data found in Windows Package Manager (Winget) packages.
message WingetPackageMetadata {
  string name = 1;
  string id = 2;
  string version = 3;
  string moniker = 4;
  string channel = 5;
  repeated string tags = 6;
  repeated string commands = 7;
}

// A secret (i.e. credential) found by Veles secret scanning.
message Secret {
  SecretData secret = 1;
  SecretStatus status = 2;
  repeated Location locations = 3;
}

message SecretData {
  oneof secret {
    GCPSAK gcpsak = 1;
    AnthropicWorkspaceAPIKey anthropic_workspace_api_key = 2;
    AnthropicModelAPIKey anthropic_model_api_key = 3;
    PerplexityAPIKey perplexity = 4;
    PrivateKey private_key = 5;
    GrokXAIAPIKey grok_xai_api_key = 6;
    GrokXAIManagementAPIKey grok_xai_management_api_key = 7;
    DockerHubPat docker_hub_pat = 8;
    DigitalOceanAPIToken digitalocean = 9;
<<<<<<< HEAD
    GithubAppRefreshToken github_app_refresh_token = 10;
=======
    OpenAIAPIKey openai_api_key = 10;
    PostmanAPIKey postman_api_key = 11;
    PostmanCollectionAccessToken postman_collection_access_token = 12;
    AzureAccessToken azure_access_token = 13;
    AzureIdentityToken azure_identity_token = 14;
>>>>>>> 8aeb7c6d
  }

  message GCPSAK {
    // Always filled.
    string private_key_id = 1;
    string client_email = 2;
    bytes signature = 3;  // derived from the private_key for validation

    // Filled only when explicitly requested.
    string type = 4;
    string project_id = 5;
    string client_id = 6;
    string auth_uri = 7;
    string token_uri = 8;
    string auth_provider_x509_cert_url = 9;
    string client_x509_cert_url = 10;
    string universe_domain = 11;

    // Should not be filled out unless very explicitly requested accepting the
    // risk that this might accidentally leak the key.
    string private_key = 12;
  }

  message AnthropicWorkspaceAPIKey {
    // The Anthropic Workspace API key (contains "admin01").
    string key = 1;
  }

  message AnthropicModelAPIKey {
    // The Anthropic Model API key (regular API key for model access).
    string key = 1;
  }

  message PerplexityAPIKey {
    string key = 1;
  }

  message GrokXAIAPIKey {
    string key = 1;
  }

  message GrokXAIManagementAPIKey {
    string key = 1;
  }

  message PrivateKey {
    string block = 1;  // PEM/OpenSSH private key block
    bytes der = 2;     // DER-encoded key material
  }

  message AzureAccessToken {
    string token = 1;
  }

  message AzureIdentityToken {
    string token = 1;
  }

  message OpenAIAPIKey {
    string key = 1;
  }

  message DockerHubPat {
    string pat = 1;
    string username = 2;
  }

  message PostmanAPIKey {
    string key = 1;
  }

  message PostmanCollectionAccessToken {
    string key = 1;
  }

  message DigitalOceanAPIToken {
    string key = 1;
  }

  message GithubAppRefreshToken {
    string token = 1;
  }
}

message SecretStatus {
  SecretStatusEnum status = 1;
  google.protobuf.Timestamp last_updated = 2;

  enum SecretStatusEnum {
    // The default value for SecretStatusEnum. Set when no validation was
    // attempted.
    UNSPECIFIED = 0;
    // Deprecated. Use UNSPECIFIED instead.
    UNKNOWN = 1 [deprecated = true];
    // The secret is confirmed to be invalid.
    INVALID = 2;
    // The secret is confirmed to be valid.
    VALID = 3;
    // Validating the secret is not supported by the scanner.
    UNSUPPORTED = 4;
    // Validation is supported but the validation failed.
    FAILED = 5;
  }
}

message Location {
  oneof location {
    Filepath filepath = 1;
    FilepathWithLayerDetails filepath_with_layer_details = 2;
    EnvironmentVariable environment_variable = 3;
    ContainerCommand container_command = 4;
  }
}

message Filepath {
  string path = 1;
}

message FilepathWithLayerDetails {
  string path = 1;
  LayerDetails layer_details = 2;
}

message EnvironmentVariable {
  string name = 1;
}

message ContainerCommand {
  string command = 1;
}<|MERGE_RESOLUTION|>--- conflicted
+++ resolved
@@ -647,15 +647,12 @@
     GrokXAIManagementAPIKey grok_xai_management_api_key = 7;
     DockerHubPat docker_hub_pat = 8;
     DigitalOceanAPIToken digitalocean = 9;
-<<<<<<< HEAD
-    GithubAppRefreshToken github_app_refresh_token = 10;
-=======
     OpenAIAPIKey openai_api_key = 10;
     PostmanAPIKey postman_api_key = 11;
     PostmanCollectionAccessToken postman_collection_access_token = 12;
     AzureAccessToken azure_access_token = 13;
     AzureIdentityToken azure_identity_token = 14;
->>>>>>> 8aeb7c6d
+    GithubAppRefreshToken github_app_refresh_token = 15;
   }
 
   message GCPSAK {
