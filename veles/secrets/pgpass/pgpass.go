--- conflicted
+++ resolved
@@ -12,7 +12,6 @@
 // See the License for the specific language governing permissions and
 // limitations under the License.
 
-<<<<<<< HEAD
 // Package pgpass provides an extractor for identifying secrets in .pgpass files.
 package pgpass
 
@@ -29,14 +28,7 @@
 	"github.com/google/osv-scalibr/plugin"
 )
 
-// Pgpass is a Veles Secret that holds relevant information for a
-// postgres .pgpass file.
-=======
-// Package pgpass contains a Veles Secret type and a Detector for [Postgres Pgpass](https://www.postgresql.org/docs/current/libpq-pgpass.html).
-package pgpass
-
 // Pgpass is a Veles Secret that holds relevant information for a [Postgres Pgpass](https://www.postgresql.org/docs/current/libpq-pgpass.html).
->>>>>>> 0ebd2531
 type Pgpass struct {
 	Hostname string
 	Port     string
