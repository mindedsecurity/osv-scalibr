// Copyright 2025 Google LLC
//
// Licensed under the Apache License, Version 2.0 (the "License");
// you may not use this file except in compliance with the License.
// You may obtain a copy of the License at
//
//      http://www.apache.org/licenses/LICENSE-2.0
//
// Unless required by applicable law or agreed to in writing, software
// distributed under the License is distributed on an "AS IS" BASIS,
// WITHOUT WARRANTIES OR CONDITIONS OF ANY KIND, either express or implied.
// See the License for the specific language governing permissions and
// limitations under the License.

// Package maven provides the manifest parsing and writing for the Maven pom.xml format.
package maven

import (
	"bytes"
	"cmp"
	"context"
	"errors"
	"fmt"
	"io"
	"iter"
	"maps"
	"os"
	"path/filepath"
	"slices"
	"strings"

	"deps.dev/util/maven"
	"deps.dev/util/resolve"
	"deps.dev/util/resolve/dep"
	"github.com/google/osv-scalibr/clients/datasource"
	"github.com/google/osv-scalibr/extractor/filesystem"
	scalibrfs "github.com/google/osv-scalibr/fs"
	"github.com/google/osv-scalibr/guidedremediation/internal/manifest"
	"github.com/google/osv-scalibr/guidedremediation/result"
	"github.com/google/osv-scalibr/guidedremediation/strategy"
	"github.com/google/osv-scalibr/internal/mavenutil"
	forkedxml "github.com/michaelkedar/xml"
)

// RequirementKey is a comparable type that uniquely identifies a package dependency in a manifest.
type RequirementKey struct {
	resolve.PackageKey

	ArtifactType string
	Classifier   string
}

var _ map[RequirementKey]any

// MakeRequirementKey constructs a maven RequirementKey from the given RequirementVersion.
func MakeRequirementKey(requirement resolve.RequirementVersion) RequirementKey {
	// Maven dependencies must have unique groupId:artifactId:type:classifier.
	artifactType, _ := requirement.Type.GetAttr(dep.MavenArtifactType)
	classifier, _ := requirement.Type.GetAttr(dep.MavenClassifier)

	return RequirementKey{
		PackageKey:   requirement.PackageKey,
		ArtifactType: artifactType,
		Classifier:   classifier,
	}
}

// ManifestSpecific is ecosystem-specific information needed for the pom.xml manifest.
type ManifestSpecific struct {
	Parent                 maven.Parent
	ParentPaths            []string                     // Paths to the parent pom.xml files
	Properties             []PropertyWithOrigin         // Properties from the base project and any local parent projects
	OriginalRequirements   []DependencyWithOrigin       // Dependencies from the base project
	LocalRequirements      []DependencyWithOrigin       // Dependencies from the base project and any local parent projects
	RequirementsForUpdates []resolve.RequirementVersion // Requirements that we only need for updates
	Repositories           []maven.Repository
}

// PropertyWithOrigin is a maven property with the origin where it comes from.
type PropertyWithOrigin struct {
	maven.Property

	Origin string // Origin indicates where the property comes from
}

// DependencyWithOrigin is a maven dependency with the origin where it comes from.
type DependencyWithOrigin struct {
	maven.Dependency

	Origin string // Origin indicates where the dependency comes from
}

type mavenManifest struct {
	filePath     string
	root         resolve.Version
	requirements []resolve.RequirementVersion
	groups       map[manifest.RequirementKey][]string
	specific     ManifestSpecific
}

// FilePath returns the path to the manifest file.
func (m *mavenManifest) FilePath() string {
	return m.filePath
}

// Root returns the Version representing this package.
func (m *mavenManifest) Root() resolve.Version {
	return m.root
}

// System returns the ecosystem of this manifest.
func (m *mavenManifest) System() resolve.System {
	return resolve.Maven
}

// Requirements returns all direct requirements (including dev).
func (m *mavenManifest) Requirements() []resolve.RequirementVersion {
	return m.requirements
}

// Groups returns the dependency groups that the direct requirements belong to.
func (m *mavenManifest) Groups() map[manifest.RequirementKey][]string {
	return m.groups
}

// LocalManifests returns Manifests of any local packages.
func (m *mavenManifest) LocalManifests() []manifest.Manifest {
	return nil
}

// EcosystemSpecific returns any ecosystem-specific information for this manifest.
func (m *mavenManifest) EcosystemSpecific() any {
	return m.specific
}

// Clone returns a copy of this manifest that is safe to modify.
func (m *mavenManifest) Clone() manifest.Manifest {
	clone := &mavenManifest{
		filePath:     m.filePath,
		root:         m.root,
		requirements: slices.Clone(m.requirements),
		groups:       maps.Clone(m.groups),
		specific: ManifestSpecific{
			Parent:                 m.specific.Parent,
			ParentPaths:            slices.Clone(m.specific.ParentPaths),
			Properties:             slices.Clone(m.specific.Properties),
			OriginalRequirements:   slices.Clone(m.specific.OriginalRequirements),
			LocalRequirements:      slices.Clone(m.specific.LocalRequirements),
			RequirementsForUpdates: slices.Clone(m.specific.RequirementsForUpdates),
			Repositories:           slices.Clone(m.specific.Repositories),
		},
	}
	clone.root.AttrSet = m.root.Clone()

	return clone
}

// PatchRequirement modifies the manifest's requirements to include the new requirement version.
// If the package already is in the requirements, updates the version.
// Otherwise, adds req to the dependencyManagement of the root pom.xml.
func (m *mavenManifest) PatchRequirement(req resolve.RequirementVersion) error {
	found := false
	i := 0
	for _, r := range m.requirements {
		if r.PackageKey != req.PackageKey {
			m.requirements[i] = r
			i++

			continue
		}
		origin, hasOrigin := r.Type.GetAttr(dep.MavenDependencyOrigin)
		if !hasOrigin || origin == mavenutil.OriginManagement {
			found = true
			r.Version = req.Version
			m.requirements[i] = r
			i++
		}
	}
	m.requirements = m.requirements[:i]
	if !found {
		req.Type.AddAttr(dep.MavenDependencyOrigin, mavenutil.OriginManagement)
		m.requirements = append(m.requirements, req)
	}

	return nil
}

type readWriter struct {
	*datasource.MavenRegistryAPIClient
}

// GetReadWriter returns a ReadWriter for pom.xml manifest files.
func GetReadWriter(remote, local string) (manifest.ReadWriter, error) {
	client, err := datasource.NewMavenRegistryAPIClient(context.Background(), datasource.MavenRegistry{URL: remote, ReleasesEnabled: true}, local)
	if err != nil {
		return nil, err
	}
	return readWriter{MavenRegistryAPIClient: client}, nil
}

// System returns the ecosystem of this ReadWriter.
func (r readWriter) System() resolve.System {
	return resolve.Maven
}

// SupportedStrategies returns the remediation strategies supported for this manifest.
func (r readWriter) SupportedStrategies() []strategy.Strategy {
	return []strategy.Strategy{strategy.StrategyOverride}
}

// Read parses the manifest from the given file.
func (r readWriter) Read(path string, fsys scalibrfs.FS) (manifest.Manifest, error) {
	// TODO(#472): much of this logic is duplicated with the pomxmlnet extractor.
	ctx := context.Background()
	path = filepath.ToSlash(path)
	f, err := fsys.Open(path)
	if err != nil {
		return nil, err
	}
	defer f.Close()

	var project maven.Project
	if err := datasource.NewMavenDecoder(f).Decode(&project); err != nil {
		return nil, fmt.Errorf("failed to unmarshal project: %w", err)
	}
	properties := buildPropertiesWithOrigins(project, "")
	origRequirements := buildOriginalRequirements(project, "")

	var reqsForUpdates []resolve.RequirementVersion
	if project.Parent.GroupID != "" && project.Parent.ArtifactID != "" {
		reqsForUpdates = append(reqsForUpdates, resolve.RequirementVersion{
			VersionKey: resolve.VersionKey{
				PackageKey: resolve.PackageKey{
					System: resolve.Maven,
					Name:   project.Parent.Name(),
				},
				// Parent version is a concrete version, but we model parent as dependency here.
				VersionType: resolve.Requirement,
				Version:     string(project.Parent.Version),
			},
			Type: resolve.MavenDepType(maven.Dependency{Type: "pom"}, mavenutil.OriginParent),
		})
	}

	// Empty JDK and ActivationOS indicates merging the default profiles.
	if err := project.MergeProfiles("", maven.ActivationOS{}); err != nil {
		return nil, fmt.Errorf("failed to merge profiles: %w", err)
	}

	// TODO(#473): there may be properties in repo.Releases.Enabled and repo.Snapshots.Enabled
	for _, repo := range project.Repositories {
<<<<<<< HEAD
		if err := r.MavenRegistryAPIClient.AddRegistry(ctx, datasource.MavenRegistry{
=======
		if err := r.AddRegistry(datasource.MavenRegistry{
>>>>>>> f91afc5c
			URL:              string(repo.URL),
			ID:               string(repo.ID),
			ReleasesEnabled:  repo.Releases.Enabled.Boolean(),
			SnapshotsEnabled: repo.Snapshots.Enabled.Boolean(),
		}); err != nil {
			return nil, fmt.Errorf("failed to add registry %s: %w", repo.URL, err)
		}
	}

	// Merging parents data by parsing local parent pom.xml or fetching from upstream.
	if err := mavenutil.MergeParents(ctx, project.Parent, &project, mavenutil.Options{
		Input:              &filesystem.ScanInput{FS: fsys, Path: path},
		Client:             r.MavenRegistryAPIClient,
		AddRegistry:        true,
		AllowLocal:         true,
		InitialParentIndex: 1,
	}); err != nil {
		return nil, fmt.Errorf("failed to merge parents: %w", err)
	}

	// For dependency management imports, the dependencies that imports
	// dependencies from other projects will be replaced by the imported
	// dependencies, so add them to requirements first.
	for _, dep := range project.DependencyManagement.Dependencies {
		if dep.Scope == "import" && dep.Type == "pom" {
			reqsForUpdates = append(reqsForUpdates, makeRequirementVersion(dep, mavenutil.OriginManagement))
		}
	}

	// Process the dependencies:
	//  - dedupe dependencies and dependency management
	//  - import dependency management
	//  - fill in missing dependency version requirement
	project.ProcessDependencies(func(groupID, artifactID, version maven.String) (maven.DependencyManagement, error) {
		return mavenutil.GetDependencyManagement(ctx, r.MavenRegistryAPIClient, groupID, artifactID, version)
	})

	groups := make(map[manifest.RequirementKey][]string)
	requirements := addRequirements([]resolve.RequirementVersion{}, groups, project.Dependencies, "")
	requirements = addRequirements(requirements, groups, project.DependencyManagement.Dependencies, mavenutil.OriginManagement)

	// Requirements may not appear in the dependency graph but needs to be updated.
	for _, profile := range project.Profiles {
		reqsForUpdates = addRequirements(reqsForUpdates, groups, profile.Dependencies, "")
		reqsForUpdates = addRequirements(reqsForUpdates, groups, profile.DependencyManagement.Dependencies, mavenutil.OriginManagement)
	}
	for _, plugin := range project.Build.PluginManagement.Plugins {
		reqsForUpdates = addRequirements(reqsForUpdates, groups, plugin.Dependencies, "")
	}

	// Get the local dependencies and properties from all parent projects.
	localDeps, localProps, paths, err := getLocalDepsAndProps(fsys, path, project.Parent)
	if err != nil {
		return nil, err
	}

	return &mavenManifest{
		filePath: path,
		root: resolve.Version{
			VersionKey: resolve.VersionKey{
				PackageKey: resolve.PackageKey{
					System: resolve.Maven,
					Name:   project.ProjectKey.Name(),
				},
				VersionType: resolve.Concrete,
				Version:     string(project.Version),
			},
		},
		requirements: requirements,
		groups:       groups,
		specific: ManifestSpecific{
			Parent:                 project.Parent,
			ParentPaths:            paths,
			Properties:             append(properties, localProps...),
			OriginalRequirements:   origRequirements,
			LocalRequirements:      append(origRequirements, localDeps...),
			RequirementsForUpdates: reqsForUpdates,
			Repositories:           project.Repositories,
		},
	}, nil
}

func addRequirements(reqs []resolve.RequirementVersion, groups map[manifest.RequirementKey][]string, deps []maven.Dependency, origin string) []resolve.RequirementVersion {
	for _, d := range deps {
		reqVer := makeRequirementVersion(d, origin)
		reqs = append(reqs, reqVer)
		if d.Scope != "" {
			reqKey := MakeRequirementKey(reqVer)
			groups[reqKey] = append(groups[reqKey], string(d.Scope))
		}
	}

	return reqs
}

func buildPropertiesWithOrigins(project maven.Project, originPrefix string) []PropertyWithOrigin {
	count := len(project.Properties.Properties)
	for _, prof := range project.Profiles {
		count += len(prof.Properties.Properties)
	}
	properties := make([]PropertyWithOrigin, 0, count)
	for _, prop := range project.Properties.Properties {
		properties = append(properties, PropertyWithOrigin{Property: prop})
	}
	for _, profile := range project.Profiles {
		for _, prop := range profile.Properties.Properties {
			properties = append(properties, PropertyWithOrigin{
				Property: prop,
				Origin:   mavenOrigin(originPrefix, mavenutil.OriginProfile, string(profile.ID)),
			})
		}
	}

	return properties
}

func buildOriginalRequirements(project maven.Project, originPrefix string) []DependencyWithOrigin {
	var dependencies []DependencyWithOrigin //nolint:prealloc
	if project.Parent.GroupID != "" && project.Parent.ArtifactID != "" {
		dependencies = append(dependencies, DependencyWithOrigin{
			Dependency: maven.Dependency{
				GroupID:    project.Parent.GroupID,
				ArtifactID: project.Parent.ArtifactID,
				Version:    project.Parent.Version,
				Type:       "pom",
			},
			Origin: mavenOrigin(originPrefix, mavenutil.OriginParent),
		})
	}
	for _, d := range project.Dependencies {
		dependencies = append(dependencies, DependencyWithOrigin{Dependency: d, Origin: originPrefix})
	}
	for _, d := range project.DependencyManagement.Dependencies {
		dependencies = append(dependencies, DependencyWithOrigin{
			Dependency: d,
			Origin:     mavenOrigin(originPrefix, mavenutil.OriginManagement),
		})
	}
	for _, prof := range project.Profiles {
		for _, d := range prof.Dependencies {
			dependencies = append(dependencies, DependencyWithOrigin{
				Dependency: d,
				Origin:     mavenOrigin(originPrefix, mavenutil.OriginProfile, string(prof.ID)),
			})
		}
		for _, d := range prof.DependencyManagement.Dependencies {
			dependencies = append(dependencies, DependencyWithOrigin{
				Dependency: d,
				Origin:     mavenOrigin(originPrefix, mavenutil.OriginProfile, string(prof.ID), mavenutil.OriginManagement),
			})
		}
	}
	for _, plugin := range project.Build.PluginManagement.Plugins {
		for _, d := range plugin.Dependencies {
			dependencies = append(dependencies, DependencyWithOrigin{
				Dependency: d,
				Origin:     mavenOrigin(originPrefix, mavenutil.OriginPlugin, plugin.Name()),
			})
		}
	}

	return dependencies
}

// For dependencies in profiles and plugins, we use origin to indicate where they are from.
// The origin is in the format prefix@identifier[@postfix] (where @ is the separator):
//   - prefix indicates it is from profile or plugin
//   - identifier to locate the profile/plugin which is profile ID or plugin name
//   - (optional) suffix indicates if this is a dependency management
func makeRequirementVersion(dep maven.Dependency, origin string) resolve.RequirementVersion {
	// Treat test & optional dependencies as regular dependencies to force the resolver to resolve them.
	if dep.Scope == "test" {
		dep.Scope = ""
	}
	dep.Optional = ""

	return resolve.RequirementVersion{
		VersionKey: resolve.VersionKey{
			PackageKey: resolve.PackageKey{
				System: resolve.Maven,
				Name:   dep.Name(),
			},
			VersionType: resolve.Requirement,
			Version:     string(dep.Version),
		},
		Type: resolve.MavenDepType(dep, origin),
	}
}

func mavenOrigin(list ...string) string {
	result := ""
	for _, str := range list {
		if result != "" && str != "" {
			result += "@"
		}
		if str != "" {
			result += str
		}
	}

	return result
}

// TODO: refactor MergeParents to return local requirements and properties
func getLocalDepsAndProps(fsys scalibrfs.FS, path string, parent maven.Parent) ([]DependencyWithOrigin, []PropertyWithOrigin, []string, error) {
	var localDeps []DependencyWithOrigin
	var localProps []PropertyWithOrigin

	// Walk through local parent pom.xml for original dependencies and properties.
	currentPath := path
	visited := make(map[maven.ProjectKey]bool, mavenutil.MaxParent)
	paths := []string{currentPath}
	for range mavenutil.MaxParent {
		if parent.GroupID == "" || parent.ArtifactID == "" || parent.Version == "" {
			break
		}
		if visited[parent.ProjectKey] {
			// A cycle of parents is detected
			return nil, nil, nil, errors.New("a cycle of parents is detected")
		}
		visited[parent.ProjectKey] = true

		currentPath = mavenutil.ParentPOMPath(&filesystem.ScanInput{FS: fsys}, currentPath, string(parent.RelativePath))
		if currentPath == "" {
			// No more local parent pom.xml exists.
			break
		}

		f, err := fsys.Open(currentPath)
		if err != nil {
			return nil, nil, nil, fmt.Errorf("failed to open parent file %s: %w", currentPath, err)
		}

		var proj maven.Project
		err = datasource.NewMavenDecoder(f).Decode(&proj)
		f.Close()
		if err != nil {
			return nil, nil, nil, fmt.Errorf("failed to unmarshal project: %w", err)
		}
		if mavenutil.ProjectKey(proj) != parent.ProjectKey || proj.Packaging != "pom" {
			// This is not the project that we are looking for, we should fetch from upstream
			// that we don't have write access so we give up here.
			break
		}

		origin := mavenOrigin(mavenutil.OriginParent, currentPath)
		localDeps = append(localDeps, buildOriginalRequirements(proj, origin)...)
		localProps = append(localProps, buildPropertiesWithOrigins(proj, origin)...)
		paths = append(paths, currentPath)
		parent = proj.Parent
	}

	return localDeps, localProps, paths, nil
}

// Write writes the manifest after applying the patches to outputPath.
//
// original is the manifest without patches. fsys is the FS that the manifest was read from.
// outputPath is the path on disk (*not* in fsys) to write the entire patched manifest to (this can overwrite the original manifest).
//
// If the original manifest referenced local parent POMs, they will be written alongside the patched manifest, maintaining the relative path structure as it existed in the original location.
func (r readWriter) Write(original manifest.Manifest, fsys scalibrfs.FS, patches []result.Patch, outputPath string) error {
	specific, ok := original.EcosystemSpecific().(ManifestSpecific)
	if !ok {
		return errors.New("invalid maven ManifestSpecific data")
	}

	allPatches, err := buildPatches(patches, specific)
	if err != nil {
		return err
	}

	for _, patchPath := range specific.ParentPaths {
		patches := allPatches[patchPath]
		if patchPath == original.FilePath() {
			patches = allPatches[""]
		}
		depFile, err := fsys.Open(patchPath)
		if err != nil {
			return err
		}
		in := new(bytes.Buffer)
		if _, err := in.ReadFrom(depFile); err != nil {
			return fmt.Errorf("failed to read from filesystem: %w", err)
		}
		depFile.Close() // Make sure the file is closed before we start writing to it.

		out := new(bytes.Buffer)
		if err := write(in.String(), out, patches); err != nil {
			return err
		}
		// Write the patched parent relative to the new outputPath
		relativePatch, err := filepath.Rel(original.FilePath(), patchPath)
		if err != nil {
			return err
		}
		patchPath = filepath.Join(outputPath, relativePatch)
		if err := os.MkdirAll(filepath.Dir(patchPath), 0755); err != nil {
			return err
		}
		if err := os.WriteFile(patchPath, out.Bytes(), 0644); err != nil {
			return err
		}
	}

	return nil
}

// Patches represents all the dependencies and properties to be updated
type Patches struct {
	DependencyPatches DependencyPatches
	PropertyPatches   PropertyPatches
}

// Patch represents an individual dependency to be upgraded, and the version to upgrade to
type Patch struct {
	maven.DependencyKey

	NewRequire string
}

// DependencyPatches represent the dependencies to be updated, which
// is a map of dependency patches of each origin.
type DependencyPatches map[string]map[Patch]bool //  origin -> patch -> whether from this project

// addPatch adds a patch to the patches map indexed by origin.
// exist indicates whether this patch comes from the project.
func (m DependencyPatches) addPatch(changedDep result.PackageUpdate, exist bool) error {
	d, o, err := resolve.MavenDepTypeToDependency(changedDep.Type)
	if err != nil {
		return fmt.Errorf("MavenDepTypeToDependency: %w", err)
	}

	// If this dependency did not already exist in the project, we want to add it to the dependencyManagement section
	if !exist {
		o = mavenutil.OriginManagement
	}

	substrings := strings.Split(changedDep.Name, ":")
	if len(substrings) != 2 {
		return fmt.Errorf("invalid Maven name: %s", changedDep.Name)
	}
	d.GroupID = maven.String(substrings[0])
	d.ArtifactID = maven.String(substrings[1])

	if _, ok := m[o]; !ok {
		m[o] = make(map[Patch]bool)
	}
	m[o][Patch{
		DependencyKey: d.Key(),
		NewRequire:    changedDep.VersionTo,
	}] = exist

	return nil
}

// PropertyPatches represent the properties to be updated, which
// is a map of properties of each origin.
type PropertyPatches map[string]map[string]string // origin -> tag -> value

// parentPathFromOrigin returns the parent path embedded in origin,
// as well as the remaining origin string.
func parentPathFromOrigin(origin string) (string, string) {
	tokens := strings.Split(origin, "@")
	if len(tokens) <= 1 {
		return "", origin
	}
	if tokens[0] != mavenutil.OriginParent {
		return "", origin
	}

	return tokens[1], strings.Join(tokens[2:], "")
}

func iterUpgrades(patches []result.Patch) iter.Seq[result.PackageUpdate] {
	return func(yield func(result.PackageUpdate) bool) {
		for _, patch := range patches {
			for _, update := range patch.PackageUpdates {
				if !yield(update) {
					return
				}
			}
		}
	}
}

// buildPatches returns dependency patches ready for updates.
func buildPatches(patches []result.Patch, specific ManifestSpecific) (map[string]Patches, error) {
	result := make(map[string]Patches)
	for patch := range iterUpgrades(patches) {
		var path string
		origDep := OriginalDependency(patch, specific.LocalRequirements)
		path, origDep.Origin = parentPathFromOrigin(origDep.Origin)
		if _, ok := result[path]; !ok {
			result[path] = Patches{
				DependencyPatches: DependencyPatches{},
				PropertyPatches:   PropertyPatches{},
			}
		}
		if origDep.Name() == ":" {
			// An empty name indicates the dependency is not found, so the original dependency is not in the base project.
			// Add it so that it will be written into the dependencyManagement section.
			if err := result[path].DependencyPatches.addPatch(patch, false); err != nil {
				return nil, err
			}

			continue
		}

		patch.Type = resolve.MavenDepType(origDep.Dependency, origDep.Origin)
		if !origDep.Version.ContainsProperty() {
			// The original requirement does not contain a property placeholder.
			if err := result[path].DependencyPatches.addPatch(patch, true); err != nil {
				return nil, err
			}

			continue
		}

		properties, ok := generatePropertyPatches(string(origDep.Version), patch.VersionTo)
		if !ok {
			// Not able to update properties to update the requirement.
			// Update the dependency directly instead.
			if err := result[path].DependencyPatches.addPatch(patch, true); err != nil {
				return nil, err
			}

			continue
		}

		depOrigin := origDep.Origin
		if strings.HasPrefix(depOrigin, mavenutil.OriginProfile) {
			// Dependency management is not indicated in property origin.
			depOrigin, _ = strings.CutSuffix(depOrigin, "@"+mavenutil.OriginManagement)
		} else {
			// Properties are defined either universally or in a profile. For property
			// origin not starting with 'profile', this is an universal property.
			depOrigin = ""
		}

		for name, value := range properties {
			// A dependency in a profile may contain properties from this profile or
			// properties universally defined. We need to figure out the origin of these
			// properties. If a property is defined both universally and in the profile,
			// we use the profile's origin.
			propertyOrigin := ""
			for _, p := range specific.Properties {
				if p.Name == name && p.Origin != "" && p.Origin == depOrigin {
					propertyOrigin = depOrigin
				}
			}
			if _, ok := result[path].PropertyPatches[propertyOrigin]; !ok {
				result[path].PropertyPatches[propertyOrigin] = make(map[string]string)
			}
			// This property has been set to update to a value. If both values are the
			// same, we do nothing; otherwise, instead of updating the property, we
			// should update the dependency directly.
			if preset, ok := result[path].PropertyPatches[propertyOrigin][name]; !ok {
				result[path].PropertyPatches[propertyOrigin][name] = value
			} else if preset != value {
				if err := result[path].DependencyPatches.addPatch(patch, true); err != nil {
					return nil, err
				}
			}
		}
	}

	return result, nil
}

// OriginalDependency returns the original dependency of a dependency patch.
// If the dependency is not found in any local pom.xml, an empty dependency is returned.
func OriginalDependency(patch result.PackageUpdate, origDeps []DependencyWithOrigin) DependencyWithOrigin {
	IDs := strings.Split(patch.Name, ":")
	if len(IDs) != 2 {
		return DependencyWithOrigin{}
	}

	dependency, _, _ := resolve.MavenDepTypeToDependency(patch.Type)
	dependency.GroupID = maven.String(IDs[0])
	dependency.ArtifactID = maven.String(IDs[1])

	for _, d := range origDeps {
		if d.Key() == dependency.Key() && d.Version != "" {
			// If the version is empty, keep looking until we find some non-empty requirement.
			return d
		}
	}

	return DependencyWithOrigin{}
}

// generatePropertyPatches returns whether we are able to assign values to
// placeholder keys to convert s1 to s2, as well as the generated patches.
// s1 contains property placeholders like '${name}' and s2 is the target string.
func generatePropertyPatches(s1, s2 string) (map[string]string, bool) {
	patches := make(map[string]string)
	ok := generatePropertyPatchesAux(s1, s2, patches)

	return patches, ok
}

// generatePropertyPatchesAux generates property patches and store them in patches.
// TODO: property may refer to another property ${${name}.version}
func generatePropertyPatchesAux(s1, s2 string, patches map[string]string) bool {
	start := strings.Index(s1, "${")
	if s1[:start] != s2[:start] {
		// Cannot update property to match the prefix
		return false
	}
	end := strings.Index(s1, "}")
	next := strings.Index(s1[end+1:], "${")
	if next < 0 {
		// There are no more placeholders.
		remainder := s1[end+1:]
		if remainder == s2[len(s2)-len(remainder):] {
			patches[s1[start+2:end]] = s2[start : len(s2)-len(remainder)]
			return true
		}
	} else if match := strings.Index(s2[start:], s1[end+1:end+1+next]); match > 0 {
		// Try to match the substring between two property placeholders.
		patches[s1[start+2:end]] = s2[start : start+match]
		return generatePropertyPatchesAux(s1[end+1:], s2[start+match:], patches)
	}

	return false
}

func projectStartElement(raw string) string {
	start := strings.Index(raw, "<project")
	if start < 0 {
		return ""
	}
	end := strings.Index(raw[start:], ">")
	if end < 0 {
		return ""
	}

	return raw[start : start+end+1]
}

// Only for writing dependencies that are not from the base project.
type dependencyManagement struct {
	Dependencies []dependency `xml:"dependencies>dependency,omitempty"`
}

type dependency struct {
	GroupID    string `xml:"groupId,omitempty"`
	ArtifactID string `xml:"artifactId,omitempty"`
	Version    string `xml:"version,omitempty"`
	Type       string `xml:"type,omitempty"`
	Classifier string `xml:"classifier,omitempty"`
}

func makeDependency(patch Patch) dependency {
	d := dependency{
		GroupID:    string(patch.GroupID),
		ArtifactID: string(patch.ArtifactID),
		Version:    patch.NewRequire,
		Classifier: string(patch.Classifier),
	}
	if patch.Type != "" && patch.Type != "jar" {
		d.Type = string(patch.Type)
	}

	return d
}

func compareDependency(d1, d2 dependency) int {
	if i := cmp.Compare(d1.GroupID, d2.GroupID); i != 0 {
		return i
	}
	if i := cmp.Compare(d1.ArtifactID, d2.ArtifactID); i != 0 {
		return i
	}
	if i := cmp.Compare(d1.Type, d2.Type); i != 0 {
		return i
	}
	if i := cmp.Compare(d1.Classifier, d2.Classifier); i != 0 {
		return i
	}

	return cmp.Compare(d1.Version, d2.Version)
}

func write(raw string, w io.Writer, patches Patches) error {
	dec := forkedxml.NewDecoder(bytes.NewReader([]byte(raw)))
	enc := forkedxml.NewEncoder(w)

	for {
		token, err := dec.Token()
		if errors.Is(err, io.EOF) {
			break
		}
		if err != nil {
			return fmt.Errorf("getting token: %w", err)
		}

		if tt, ok := token.(forkedxml.StartElement); ok {
			if tt.Name.Local == "project" {
				type RawProject struct {
					InnerXML string `xml:",innerxml"`
				}
				var rawProj RawProject
				if err := dec.DecodeElement(&rawProj, &tt); err != nil {
					return err
				}

				// xml.EncodeToken writes a start element with its all name spaces.
				// It's very common to have a start project element with a few name spaces in Maven.
				// Thus this would cause a big diff when we try to encode the start element of project.

				// We first capture the raw start element string and write it.
				projectStart := projectStartElement(raw)
				if projectStart == "" {
					return errors.New("unable to get start element of project")
				}
				if _, err := w.Write([]byte(projectStart)); err != nil {
					return fmt.Errorf("writing start element of project: %w", err)
				}

				// Then we update the project by passing the innerXML and name spaces are not passed.
				updated := make(map[string]bool) // origin -> updated
				if err := writeProject(w, enc, rawProj.InnerXML, "", "", patches.DependencyPatches, patches.PropertyPatches, updated); err != nil {
					return fmt.Errorf("updating project: %w", err)
				}

				// Check whether dependency management is updated, if not, add a new section of dependency management.
				if dmPatches := patches.DependencyPatches[mavenutil.OriginManagement]; len(dmPatches) > 0 && !updated[mavenutil.OriginManagement] {
					enc.Indent("  ", "  ")
					var dm dependencyManagement
					for p := range dmPatches {
						dm.Dependencies = append(dm.Dependencies, makeDependency(p))
					}
					// Sort dependency management for consistency in testing.
					slices.SortFunc(dm.Dependencies, compareDependency)
					if err := enc.Encode(dm); err != nil {
						return err
					}
					if _, err := w.Write([]byte("\n\n")); err != nil {
						return err
					}
					enc.Indent("", "")
				}

				// Finally we write the end element of project.
				if _, err := w.Write([]byte("</project>")); err != nil {
					return fmt.Errorf("writing start element of project: %w", err)
				}

				continue
			}
		}
		if err := enc.EncodeToken(token); err != nil {
			return err
		}
		if err := enc.Flush(); err != nil {
			return err
		}
	}

	return nil
}

func writeProject(w io.Writer, enc *forkedxml.Encoder, raw, prefix, id string, patches DependencyPatches, properties PropertyPatches, updated map[string]bool) error {
	dec := forkedxml.NewDecoder(bytes.NewReader([]byte(raw)))
	for {
		token, err := dec.Token()
		if errors.Is(err, io.EOF) {
			break
		}
		if err != nil {
			return err
		}

		if tt, ok := token.(forkedxml.StartElement); ok {
			switch tt.Name.Local {
			case "parent":
				updated["parent"] = true
				type RawParent struct {
					maven.ProjectKey

					InnerXML string `xml:",innerxml"`
				}
				var rawParent RawParent
				if err := dec.DecodeElement(&rawParent, &tt); err != nil {
					return err
				}
				req := string(rawParent.Version)
				if parentPatches, ok := patches["parent"]; ok {
					// There should only be one parent patch
					if len(parentPatches) > 1 {
						return fmt.Errorf("multiple parent patches: %v", parentPatches)
					}
					for k := range parentPatches {
						req = k.NewRequire
					}
				}
				if err := writeString(enc, "<parent>"+rawParent.InnerXML+"</parent>", map[string]string{"version": req}); err != nil {
					return fmt.Errorf("updating parent: %w", err)
				}

				continue
			case "properties":
				type RawProperties struct {
					InnerXML string `xml:",innerxml"`
				}
				var rawProperties RawProperties
				if err := dec.DecodeElement(&rawProperties, &tt); err != nil {
					return err
				}
				if err := writeString(enc, "<properties>"+rawProperties.InnerXML+"</properties>", properties[mavenOrigin(prefix, id)]); err != nil {
					return fmt.Errorf("updating properties: %w", err)
				}

				continue
			case "profile":
				if prefix != "" || id != "" {
					// Skip updating if prefix or id is set to avoid infinite recursion
					break
				}
				type RawProfile struct {
					maven.Profile

					InnerXML string `xml:",innerxml"`
				}
				var rawProfile RawProfile
				if err := dec.DecodeElement(&rawProfile, &tt); err != nil {
					return err
				}
				if err := writeProject(w, enc, "<profile>"+rawProfile.InnerXML+"</profile>", mavenutil.OriginProfile, string(rawProfile.ID), patches, properties, updated); err != nil {
					return fmt.Errorf("updating profile: %w", err)
				}

				continue
			case "plugin":
				if prefix != "" || id != "" {
					// Skip updating if prefix or id is set to avoid infinite recursion
					break
				}
				type RawPlugin struct {
					maven.Plugin

					InnerXML string `xml:",innerxml"`
				}
				var rawPlugin RawPlugin
				if err := dec.DecodeElement(&rawPlugin, &tt); err != nil {
					return err
				}
				if err := writeProject(w, enc, "<plugin>"+rawPlugin.InnerXML+"</plugin>", mavenutil.OriginPlugin, rawPlugin.Name(), patches, properties, updated); err != nil {
					return fmt.Errorf("updating profile: %w", err)
				}

				continue
			case "dependencyManagement":
				type RawDependencyManagement struct {
					maven.DependencyManagement

					InnerXML string `xml:",innerxml"`
				}
				var rawDepMgmt RawDependencyManagement
				if err := dec.DecodeElement(&rawDepMgmt, &tt); err != nil {
					return err
				}
				o := mavenOrigin(prefix, id, mavenutil.OriginManagement)
				updated[o] = true
				dmPatches := patches[o]
				if err := writeDependency(w, enc, "<dependencyManagement>"+rawDepMgmt.InnerXML+"</dependencyManagement>", dmPatches); err != nil {
					return fmt.Errorf("updating dependency management: %w", err)
				}

				continue
			case "dependencies":
				type RawDependencies struct {
					Dependencies []maven.Dependency `xml:"dependencies"`
					InnerXML     string             `xml:",innerxml"`
				}
				var rawDeps RawDependencies
				if err := dec.DecodeElement(&rawDeps, &tt); err != nil {
					return err
				}
				o := mavenOrigin(prefix, id)
				updated[o] = true
				depPatches := patches[o]
				if err := writeDependency(w, enc, "<dependencies>"+rawDeps.InnerXML+"</dependencies>", depPatches); err != nil {
					return fmt.Errorf("updating dependencies: %w", err)
				}

				continue
			}
		}
		if err := enc.EncodeToken(token); err != nil {
			return err
		}
	}

	return enc.Flush()
}

// indentation returns the indentation of the dependency element.
// If dependencies or dependency elements are not found, the default
// indentation (four space) is returned.
func indentation(raw string) string {
	i := strings.Index(raw, "<dependencies>")
	if i < 0 {
		return "    "
	}

	raw = raw[i+len("<dependencies>"):]
	// Find the first dependency element.
	j := strings.Index(raw, "<dependency>")
	if j < 0 {
		return "    "
	}

	raw = raw[:j]
	// Find the last new line and get the space between.
	k := strings.LastIndex(raw, "\n")
	if k < 0 {
		return "    "
	}

	return raw[k+1:]
}

func writeDependency(w io.Writer, enc *forkedxml.Encoder, raw string, patches map[Patch]bool) error {
	dec := forkedxml.NewDecoder(bytes.NewReader([]byte(raw)))
	for {
		token, err := dec.Token()
		if errors.Is(err, io.EOF) {
			break
		}
		if err != nil {
			return err
		}

		if tt, ok := token.(forkedxml.StartElement); ok {
			if tt.Name.Local == "dependencies" {
				// We still need to write the start element <dependencies>
				if err := enc.EncodeToken(token); err != nil {
					return err
				}
				if err := enc.Flush(); err != nil {
					return err
				}

				// Write patches that are not in the base project.
				var deps []dependency
				for p, ok := range patches {
					if !ok {
						deps = append(deps, makeDependency(p))
					}
				}
				if len(deps) == 0 {
					// No dependencies to add
					continue
				}
				// Sort dependencies for consistency in testing.
				slices.SortFunc(deps, compareDependency)

				enc.Indent(indentation(raw), "  ")
				// Write a new line to keep the format.
				if _, err := w.Write([]byte("\n")); err != nil {
					return err
				}
				for _, d := range deps {
					if err := enc.Encode(d); err != nil {
						return err
					}
				}
				enc.Indent("", "")

				continue
			}
			if tt.Name.Local == "dependency" {
				type RawDependency struct {
					maven.Dependency

					InnerXML string `xml:",innerxml"`
				}
				var rawDep RawDependency
				if err := dec.DecodeElement(&rawDep, &tt); err != nil {
					return err
				}
				req := string(rawDep.Version)
				for patch := range patches {
					// A Maven dependency key consists of Type and Classifier together with GroupID and ArtifactID.
					if patch.DependencyKey == rawDep.Key() {
						req = patch.NewRequire
					}
				}
				// xml.EncodeElement writes all empty elements and may not follow the existing format.
				// Passing the innerXML can help to keep the original format.
				if err := writeString(enc, "<dependency>"+rawDep.InnerXML+"</dependency>", map[string]string{"version": req}); err != nil {
					return fmt.Errorf("updating dependency: %w", err)
				}

				continue
			}
		}

		if err := enc.EncodeToken(token); err != nil {
			return err
		}
	}

	return enc.Flush()
}

// writeString writes XML string specified by raw with replacements specified in values.
func writeString(enc *forkedxml.Encoder, raw string, values map[string]string) error {
	dec := forkedxml.NewDecoder(bytes.NewReader([]byte(raw)))
	for {
		token, err := dec.Token()
		if errors.Is(err, io.EOF) {
			break
		}
		if err != nil {
			return err
		}
		if tt, ok := token.(forkedxml.StartElement); ok {
			if value, ok2 := values[tt.Name.Local]; ok2 {
				var str string
				if err := dec.DecodeElement(&str, &tt); err != nil {
					return err
				}
				if err := enc.EncodeElement(value, tt); err != nil {
					return err
				}

				continue
			}
		}
		if err := enc.EncodeToken(token); err != nil {
			return err
		}
	}

	return enc.Flush()
}<|MERGE_RESOLUTION|>--- conflicted
+++ resolved
@@ -249,11 +249,7 @@
 
 	// TODO(#473): there may be properties in repo.Releases.Enabled and repo.Snapshots.Enabled
 	for _, repo := range project.Repositories {
-<<<<<<< HEAD
-		if err := r.MavenRegistryAPIClient.AddRegistry(ctx, datasource.MavenRegistry{
-=======
-		if err := r.AddRegistry(datasource.MavenRegistry{
->>>>>>> f91afc5c
+		if err := r.AddRegistry(ctx, datasource.MavenRegistry{
 			URL:              string(repo.URL),
 			ID:               string(repo.ID),
 			ReleasesEnabled:  repo.Releases.Enabled.Boolean(),
